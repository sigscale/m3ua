--- conflicted
+++ resolved
@@ -517,20 +517,12 @@
 		none ->
 			{noreply, State}
 	end;
-<<<<<<< HEAD
 handle_cast({'M-SCTP_ESTABLISH', indication, Fsm, EP, Assoc},
 		#state{fsms = Fsms} = State) ->
 	NewFsms = gb_trees:insert({EP, Assoc}, Fsm, Fsms),
 	link(Fsm),
 	{norely, State#state{fsms = NewFsms}};
 handle_cast({'M-ASP_DOWN' = AspOp, confirm, Ref, {ok, CbMod, Asp, EP, Assoc,
-=======
-handle_cast({'M-SCTP_ESTABLISH', SgpFsm, EP, Assoc}, #state{fsms = Fsms} = State) ->
-	NewFsms = gb_trees:insert({EP, Assoc}, SgpFsm, Fsms),
-	link(SgpFsm),
-	{noreply, State#state{fsms = NewFsms}};
-handle_cast({'M-ASP_DOWN' = AspOp, confirm, Ref, {ok, CbMod, Asp, _EP, _Assoc,
->>>>>>> eb3e5bf3
 		CbState, _Identifier, _Info}}, #state{reqs = Reqs} = State) ->
 	F = fun() ->
 		case mnesia:read(m3ua_asp, Asp, write) of
