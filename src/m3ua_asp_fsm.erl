%%% m3ua_asp_fsm.erl
%%%%%%%%%%%%%%%%%%%%%%%%%%%%%%%%%%%%%%%%%%%%%%%%%%%%%%%%%%%%%%%%%%%%%%%%%%%%%
%%% @copyright 2015-2018 SigScale Global Inc.
%%% @end
%%% Licensed under the Apache License, Version 2.0 (the "License");
%%% you may not use this file except in compliance with the License.
%%% You may obtain a copy of the License at
%%%
%%%     http://www.apache.org/licenses/LICENSE-2.0
%%%
%%% Unless required by applicable law or agreed to in writing, software
%%% distributed under the License is distributed on an "AS IS" BASIS,
%%% WITHOUT WARRANTIES OR CONDITIONS OF ANY KIND, either express or implied.
%%% See the License for the specific language governing permissions and
%%% limitations under the License.
%%%%%%%%%%%%%%%%%%%%%%%%%%%%%%%%%%%%%%%%%%%%%%%%%%%%%%%%%%%%%%%%%%%%%%%%%%%%%
%%% @doc This {@link //stdlib/gen_fsm. gen_fsm} behaviour callback module
%%% 	implements a communicating finite state machine within the
%%% 	{@link //m3ua. m3ua} application handling an SCTP association
%%%   for an Application Server Process (ASP).
%%%
%%% 	This behaviour module provides an MTP service primitives interface
%%% 	for an MTP user. A calback module name is provided in the
%%% 	`{callback, Module}' option when opening an `Endpoint'. MTP service
%%% 	primitive indications are delivered to the MTP user by calling the
%%% 	corresponding callback function as defined below.
%%%
%%%  <h2><a name="functions">Callbacks</a></h2>
%%%
%%%  <h3 class="function"><a name="init-3">init/3</a></h3>
%%%  <div class="spec">
%%%  <p><tt>init(Asp, EP, Assoc) -&gt; Result </tt>
%%%  <ul class="definitions">
%%%    <li><tt>Asp = pid()</tt></li>
%%%    <li><tt>EP = pid()</tt></li>
%%%    <li><tt>Assoc = pos_integer()</tt></li>
%%%    <li><tt>State = term() </tt></li>
%%%    <li><tt>Result = {ok, State} | {error, Reason} </tt></li>
%%%    <li><tt>Reason = term() </tt></li>
%%%  </ul></p>
%%%  </div><p>Initialize ASP callback handler.</p>
%%%  <p>Called when ASP is started.</p>
%%%
%%%  <h3 class="function"><a name="transfer-11">transfer/11</a></h3>
%%%  <div class="spec">
%%%  <p><tt>transfer(Asp, EP, Assoc, Stream, RC, OPC, DPC, SLS, SIO, Data, State)
%%% 		-&gt; Result </tt>
%%%  <ul class="definitions">
%%%    <li><tt>Asp = pid()</tt></li>
%%%    <li><tt>EP = pid()</tt></li>
%%%    <li><tt>Assoc = pos_integer()</tt></li>
%%%    <li><tt>Stream = pos_integer()</tt></li>
%%%    <li><tt>RC = pos_integer() | undefined </tt></li>
%%%    <li><tt>OPC = pos_integer() </tt></li>
%%%    <li><tt>DPC = pos_integer() </tt></li>
%%%    <li><tt>SLS = non_neg_integer() </tt></li>
%%%    <li><tt>SIO = non_neg_integer() </tt></li>
%%%    <li><tt>Data = binary() </tt></li>
%%%    <li><tt>State = term() </tt></li>
%%%    <li><tt>Result = {ok, NewState} | {error, Reason} </tt></li>
%%%    <li><tt>NewState = term() </tt></li>
%%%    <li><tt>Reason = term() </tt></li>
%%%  </ul></p>
%%%  </div><p>MTP-TRANSFER indication.</p>
%%%  <p>Called when data has arrived for the MTP user.</p>
%%%
%%%  <h3 class="function"><a name="pause-7">pause/7</a></h3>
%%%  <div class="spec">
%%%  <p><tt>pause(Asp, EP, Assoc, Stream, RC, DPCs, State) -&gt; Result </tt>
%%%  <ul class="definitions">
%%%    <li><tt>Asp = pid()</tt></li>
%%%    <li><tt>EP = pid()</tt></li>
%%%    <li><tt>Assoc = pos_integer()</tt></li>
%%%    <li><tt>Stream = pos_integer()</tt></li>
%%%    <li><tt>RC = pos_integer() | undefined </tt></li>
%%%    <li><tt>DPCs = [DPC]</tt></li>
%%%    <li><tt>DPC = pos_integer() </tt></li>
%%%    <li><tt>State = term() </tt></li>
%%%    <li><tt>Result = {ok, NewState} | {error, Reason} </tt></li>
%%%    <li><tt>NewState = term() </tt></li>
%%%    <li><tt>Reason = term() </tt></li>
%%%  </ul></p>
%%%  </div><p>MTP-PAUSE indication.</p>
%%%  <p>Called when an SS7 destination is unreachable.</p>
%%%
%%%  <h3 class="function"><a name="resume-7">resume/7</a></h3>
%%%  <div class="spec">
%%%  <p><tt>resume(Asp, EP, Assoc, Stream, RC, DPCs, State) -&gt; Result </tt>
%%%  <ul class="definitions">
%%%    <li><tt>Asp = pid()</tt></li>
%%%    <li><tt>EP = pid()</tt></li>
%%%    <li><tt>Assoc = pos_integer()</tt></li>
%%%    <li><tt>Stream = pos_integer()</tt></li>
%%%    <li><tt>RC = pos_integer() | undefined </tt></li>
%%%    <li><tt>DPCs = [DPC]</tt></li>
%%%    <li><tt>DPC = pos_integer() </tt></li>
%%%    <li><tt>State = term() </tt></li>
%%%    <li><tt>Result = {ok, NewState} | {error, Reason} </tt></li>
%%%    <li><tt>NewState = term() </tt></li>
%%%    <li><tt>Reason = term() </tt></li>
%%%   </ul></p>
%%%  </div><p>MTP-RESUME indication.</p>
%%%  <p>Called when a previously unreachable SS7 destination
%%%  becomes reachable.</p>
%%%
%%%  <h3 class="function"><a name="status-7">status/7</a></h3>
%%%  <div class="spec">
%%%  <p><tt>status(Asp, EP, Assoc, Stream, RC, DPCs, State) -&gt; Result </tt>
%%%  <ul class="definitions">
%%%    <li><tt>Asp = pid()</tt></li>
%%%    <li><tt>EP = pid()</tt></li>
%%%    <li><tt>Assoc = pos_integer()</tt></li>
%%%    <li><tt>Stream = pos_integer()</tt></li>
%%%    <li><tt>RC = pos_integer() | undefined </tt></li>
%%%    <li><tt>DPCs = [DPC]</tt></li>
%%%    <li><tt>DPC = pos_integer() </tt></li>
%%%    <li><tt>State = term() </tt></li>
%%%    <li><tt>Result = {ok, NewState} | {error, Reason} </tt></li>
%%%    <li><tt>NewState = term() </tt></li>
%%%    <li><tt>Reason = term() </tt></li>
%%%  </ul></p>
%%%  </div><p>Called when congestion occurs for an SS7 destination
%%% 	or to indicate an unavailable remote user part.</p>
%%%
%%%  <h3 class="function"><a name="register-7">register/7</a></h3>
%%%  <div class="spec">
%%%  <p><tt>register(Asp, EP, Assoc, NA, Keys, TMT, State) -&gt; Result </tt>
%%%  <ul class="definitions">
%%%    <li><tt>Asp = pid()</tt></li>
%%%    <li><tt>EP = pid()</tt></li>
%%%    <li><tt>Assoc = pos_integer()</tt></li>
%%%    <li><tt>NA = pos_integer()</tt></li>
%%%    <li><tt>Keys = [key()]</tt></li>
%%%    <li><tt>TMT = tmt()</tt></li>
%%%    <li><tt>State = term() </tt></li>
%%%    <li><tt>Result = {ok, NewState} | {error, Reason} </tt></li>
%%%    <li><tt>NewState = term() </tt></li>
%%%    <li><tt>Reason = term() </tt></li>
%%%  </ul></p>
%%%  </div><p>Called when Registration Response message with a
%%%   registration status of successful from its peer</p>
%%%
%%%  <h3 class="function"><a name="asp_up-4">asp_up/4</a></h3>
%%%  <div class="spec">
%%%  <p><tt>asp_up(Asp, EP, Assoc, State) -&gt; Result </tt>
%%%  <ul class="definitions">
%%%    <li><tt>Asp = pid()</tt></li>
%%%    <li><tt>EP = pid()</tt></li>
%%%    <li><tt>Assoc = pos_integer()</tt></li>
%%%    <li><tt>State = term()</tt></li>
%%%    <li><tt>Result = {ok, State}</tt></li>
%%%  </ul></p>
%%%  </div>
%%%
%%%  <h3 class="function"><a name="asp_down-4">asp_down/4</a></h3>
%%%  <div class="spec">
%%%  <p><tt>asp_down(Asp, EP, Assoc, State) -&gt; Result </tt>
%%%  <ul class="definitions">
%%%    <li><tt>Asp = pid()</tt></li>
%%%    <li><tt>EP = pid()</tt></li>
%%%    <li><tt>Assoc = pos_integer()</tt></li>
%%%    <li><tt>State = term()</tt></li>
%%%    <li><tt>Result = {ok, State}</tt></li>
%%%  </ul></p>
%%%  </div>
%%%
%%%  <h3 class="function"><a name="asp_active-4">asp_active/4</a></h3>
%%%  <div class="spec">
%%%  <p><tt>asp_active(Asp, EP, Assoc, State) -&gt; Result </tt>
%%%  <ul class="definitions">
%%%    <li><tt>Asp = pid()</tt></li>
%%%    <li><tt>EP = pid()</tt></li>
%%%    <li><tt>Assoc = pos_integer()</tt></li>
%%%    <li><tt>State = term()</tt></li>
%%%    <li><tt>Result = {ok, State}</tt></li>
%%%  </ul></p>
%%%  </div>
%%%
%%%  <h3 class="function"><a name="asp_inactive-4">asp_inactive/4</a></h3>
%%%  <div class="spec">
%%%  <p><tt>asp_inactive(Asp, EP, Assoc, State) -&gt; Result </tt>
%%%  <ul class="definitions">
%%%    <li><tt>Asp = pid()</tt></li>
%%%    <li><tt>EP = pid()</tt></li>
%%%    <li><tt>Assoc = pos_integer()</tt></li>
%%%    <li><tt>State = term()</tt></li>
%%%    <li><tt>Result = {ok, State}</tt></li>
%%%  </ul></p>
%%%  </div>
%%%
%%% @end
-module(m3ua_asp_fsm).
-copyright('Copyright (c) 2015-2018 SigScale Global Inc.').

-behaviour(gen_fsm).

%% export the m3ua_asp_fsm public API
-export([transfer/7]).

%% export the callbacks needed for gen_fsm behaviour
-export([init/1, handle_event/3, handle_sync_event/4, handle_info/3,
			terminate/3, code_change/4]).

%% export the gen_fsm state callbacks
-export([down/2, down/3, inactive/2, inactive/3, active/2, active/3]).

-include("m3ua.hrl").
-include_lib("kernel/include/inet_sctp.hrl").

-record(statedata,
		{sctp_role :: client | server,
		socket :: gen_sctp:sctp_socket(),
		peer_addr :: inet:ip_address(),
		peer_port :: inet:port_number(),
		in_streams :: non_neg_integer(),
		out_streams :: non_neg_integer(),
		assoc :: gen_sctp:assoc_id(),
		registration :: dynamic | static,
		use_rc :: boolean(),
		rks = [] :: [#{rc => pos_integer(), rk => routing_key()}],
		ual :: undefined | integer(),
		req :: undefined | tuple(),
		mode :: undefined | override | loadshare | broadcast,
		ep :: pid(),
		callback :: atom() | #m3ua_fsm_cb{},
		cb_state :: term(),
		as_state :: term()}).

-define(Tack, 2000).

%%----------------------------------------------------------------------
%%  Interface functions
%%----------------------------------------------------------------------

-callback init(Asp, EP, Assoc) -> Result
	when
		Asp :: pid(),
		EP :: pid(),
		Assoc :: pos_integer(),
		Result :: {ok, State} | {error, Reason},
		State :: term(),
		Reason :: term().
-callback transfer(Asp, EP, Assoc, Stream, RC, OPC, DPC, SLS, SIO, Data, State) -> Result
	when
		Asp :: pid(),
		EP :: pid(),
		Assoc :: pos_integer(),
		Stream :: pos_integer(),
		RC :: pos_integer() | undefined,
		OPC :: pos_integer(),
		DPC :: pos_integer(),
		SLS :: non_neg_integer(),
		SIO :: non_neg_integer(),
		Data :: binary(),
		State :: term(),
		Result :: {ok, NewState} | {error, Reason},
		NewState :: term(),
		Reason :: term().
-callback pause(Asp, EP, Assoc, Stream, RC, DPCs, State) -> Result
	when
		Asp :: pid(),
		EP :: pid(),
		Assoc :: pos_integer(),
		Stream :: pos_integer(),
		DPCs :: [DPC],
		RC :: pos_integer() | undefined,
		DPC :: pos_integer(),
		State :: term(),
		Result :: {ok, NewState} | {error, Reason},
		NewState :: term(),
		Reason :: term().
-callback resume(Asp, EP, Assoc, Stream, RC, DPCs, State) -> Result
	when
		Asp :: pid(),
		EP :: pid(),
		Assoc :: pos_integer(),
		Stream :: pos_integer(),
		DPCs :: [DPC],
		RC :: pos_integer() | undefined,
		DPC :: pos_integer(),
		State :: term(),
		Result :: {ok, NewState} | {error, Reason},
		NewState :: term(),
		Reason :: term().
-callback status(Asp, EP, Assoc, Stream, RC, DPCs, State) -> Result
	when
		Asp :: pid(),
		EP :: pid(),
		Assoc :: pos_integer(),
		Stream :: pos_integer(),
		DPCs :: [DPC],
		RC :: pos_integer() | undefined,
		DPC :: pos_integer(),
		State :: term(),
		Result :: {ok, NewState} | {error, Reason},
		NewState :: term(),
		Reason :: term().
-callback register(Asp, EP, Assoc, NA, Keys, TMT, State) -> Result
	when
		Asp :: pid(),
		EP :: pid(),
		Assoc :: pos_integer(),
		NA :: pos_integer(),
		Keys :: [key()],
		TMT :: tmt(),
		State :: term(),
		Result :: {ok, NewState} | {error, Reason},
		NewState :: term(),
		Reason :: term().
-callback asp_up(Asp, EP, Assoc, State) -> Result
	when
		Asp :: pid(),
		EP :: pid(),
		Assoc :: pos_integer(),
		State :: term(),
		Result :: {ok, State}.
-callback asp_down(Asp, EP, Assoc, State) -> Result
	when
		Asp :: pid(),
		EP :: pid(),
		Assoc :: pos_integer(),
		State :: term(),
		Result :: {ok, State}.
-callback asp_active(Asp, EP, Assoc, State) -> Result
	when
		Asp :: pid(),
		EP :: pid(),
		Assoc :: pos_integer(),
		State :: term(),
		Result :: {ok, State}.
-callback asp_inactive(Asp, EP, Assoc, State) -> Result
	when
		Asp :: pid(),
		EP :: pid(),
		Assoc :: pos_integer(),
		State :: term(),
		Result :: {ok, State}.

%%----------------------------------------------------------------------
%%  The m3ua_asp_fsm public API
%%----------------------------------------------------------------------

-spec transfer(ASP, Stream, OPC, DPC, SLS, SIO, Data) -> Result
	when
		ASP :: pid(),
		Stream :: pos_integer(),
		OPC :: pos_integer(),
		DPC :: pos_integer(),
		SLS :: non_neg_integer(),
		SIO :: non_neg_integer(),
		Data :: binary(),
		Result :: ok | {error, Reason},
		Reason :: term().
%% @doc MTP-TRANSFER request.
%%
%% Called by an MTP user to transfer data using the MTP service.
transfer(ASP, Stream, OPC, DPC, SLS, SIO, Data)
		when is_pid(ASP), is_integer(Stream), Stream =/= 0,
		is_integer(OPC), is_integer(DPC), is_integer(SLS),
		is_integer(SIO), is_binary(Data) ->
	Params = {Stream, OPC, DPC, SLS, SIO, Data},
	gen_fsm:sync_send_event(ASP, {'MTP-TRANSFER', request, Params}).

%%----------------------------------------------------------------------
%%  The m3ua_asp_fsm gen_fsm callbacks
%%----------------------------------------------------------------------

-spec init(Args :: [term()]) ->
	{ok, StateName :: atom(), StateData :: #statedata{}}
			| {ok, StateName :: atom(), StateData :: #statedata{}, timeout() | hibernate}
			| {stop, Reason :: term()} | ignore.
%% @doc Initialize the {@module} finite state machine.
%% @see //stdlib/gen_fsm:init/1
%% @private
%%
init([SctpRole, Socket, Address, Port,
		#sctp_assoc_change{assoc_id = Assoc,
		inbound_streams = InStreams, outbound_streams = OutStreams},
		EP, Cb, Reg, UseRC]) ->
	Args = [self(), EP, Assoc],
	case m3ua_callback:cb(init, Cb, Args) of
		{ok, CbState} ->
			process_flag(trap_exit, true),
			Statedata = #statedata{sctp_role = SctpRole,
					socket = Socket, assoc = Assoc,
					peer_addr = Address, peer_port = Port,
					in_streams = InStreams, out_streams = OutStreams,
					ep = EP, callback = Cb, cb_state = CbState,
					registration = Reg, use_rc = UseRC},
			{ok, down, Statedata};
		{error, Reason} ->
			{stop, Reason}
	end.

-spec down(Event :: timeout | term(), StateData :: #statedata{}) ->
	{next_state, NextStateName :: atom(), NewStateData :: #statedata{}}
			| {next_state, NextStateName :: atom(), NewStateData :: #statedata{},
				timeout() | hibernate}
			| {stop, Reason :: term(), NewStateData :: #statedata{}}.
%% @doc Handle events sent with {@link //stdlib/gen_fsm:send_event/2.
%% 	gen_fsm:send_event/2} in the <b>down</b> state.
%% @private
%%
down(timeout, #statedata{req = {asp_up, Ref, From}} = StateData) ->
	gen_server:cast(From, {'M-ASP_UP', confirm, Ref, self(), {error, timeout}}),
	NewStateData = StateData#statedata{req = undefined},
	{next_state, down, NewStateData};
down({'M-ASP_UP', request, Ref, From}, #statedata{req = undefined, socket = Socket,
		assoc = Assoc} = StateData) ->
	AspUp = #m3ua{class = ?ASPSMMessage,
			type = ?ASPSMASPUP, params = <<>>},
	Packet = m3ua_codec:m3ua(AspUp),
	case gen_sctp:send(Socket, Assoc, 0, Packet) of
		ok ->
			Req = {'M-ASP_UP', request, Ref, From},
			NewStateData = StateData#statedata{req = Req},
			{next_state, down, NewStateData, ?Tack};
		{error, eagain} ->
			% @todo flow control
			gen_server:cast(From, {'M-ASP_UP', confirm, Ref, self(), {error, eagain}}),
			{next_state, down, StateData, ?Tack};
		{error, Reason} ->
			gen_server:cast(From, {'M-ASP_UP', confirm, Ref, self(), {error, Reason}}),
			{next_state, down, StateData, ?Tack}
	end;
down({AspOp, request, Ref, From}, #statedata{req = Req} = StateData) when Req /= undefined ->
	gen_server:cast(From, {AspOp, confirm, Ref, self(), {error, asp_busy}}),
	{next_state, down, StateData}.

-spec down(Event :: timeout | term(),
		From :: {pid(), Tag :: term()}, StateData :: #statedata{}) ->
		{reply, Reply :: term(), NextStateName :: atom(), NewStateData :: #statedata{}}
		| {stop, Reason :: term(), Reply :: term(), NewStateData :: #statedata{}}.
%% @doc Handle an event sent with {@link //stdlib/gen_fsm:sync_send_event/2.
%% 	gen_fsm:sync_send_event/2,3} in the <b>down</b> state.
%% @private
%%
down({'MTP-TRANSFER', request, _Params}, _From, StateData) ->
	{reply, {error, unexpected_message}, down, StateData}.

-spec inactive(Event :: timeout | term(), StateData :: #statedata{}) ->
	{next_state, NextStateName :: atom(), NewStateData :: #statedata{}}
			| {next_state, NextStateName :: atom(), NewStateData :: #statedata{},
				timeout() | hibernate}
			| {stop, Reason :: term(), NewStateData :: #statedata{}}.
%% @doc Handle events sent with {@link //stdlib/gen_fsm:send_event/2.
%% 	gen_fsm:send_event/2} in the <b>inactive</b> state.
%% @private
%%
inactive(timeout, #statedata{req = {AspOp, Ref, From}} = StateData)
		when AspOp == asp_active; AspOp == register; AspOp == asp_down ->
	gen_server:cast(From, {AspOp, confirm, Ref, self(), {error, timeout}}),
	NewStateData = StateData#statedata{req = undefined},
	{next_state, down, NewStateData};
inactive({'M-RK_REG', request, Ref, From, NA, Keys, Mode, AS},
		#statedata{registration = static, ep = EP,
		assoc = Assoc, callback = CbMod,
		cb_state = UState} = StateData) ->
	gen_server:cast(From,
			{'M-RK_REG', confirm, Ref, self(),
			undefined, NA, Keys, Mode, AS, EP, Assoc, CbMod, UState}),
	NewStateData = StateData#statedata{mode = Mode},
	{next_state, inactive, NewStateData};
inactive({'M-RK_REG', request, Ref, From, NA, Keys, Mode, AS},
		#statedata{req = undefined, socket = Socket,
		assoc = Assoc} = StateData)  ->
	RK = #m3ua_routing_key{na = NA, tmt = Mode, key = Keys,
			lrk_id = generate_lrk_id(), as = AS},
	RoutingKey = m3ua_codec:routing_key(RK),
	Params = m3ua_codec:parameters([{?RoutingKey, RoutingKey}]),
	RegReq = #m3ua{class = ?RKMMessage, type = ?RKMREGREQ, params = Params},
	Message = m3ua_codec:m3ua(RegReq),
	case gen_sctp:send(Socket, Assoc, 0, Message) of
		ok ->
			Req = {'M-RK_REG', request, Ref, From, RK},
			NewStateData = StateData#statedata{req = Req, mode = Mode},
			{next_state, inactive, NewStateData, ?Tack};
		{error, Reason} ->
			gen_server:cast(From, {'M-RK_REG', confirm, Ref, self(), {error, Reason}}),
			{next_state, inactive, StateData, ?Tack}
	end;
inactive({'M-ASP_ACTIVE', request, Ref, From}, #statedata{req = undefined, socket = Socket,
		assoc = Assoc, mode = Mode} = StateData) ->
	P0 = m3ua_codec:add_parameter(?TrafficModeType, Mode, []),
	Params = m3ua_codec:parameters(P0),
	AspActive = #m3ua{class = ?ASPTMMessage,
		type = ?ASPTMASPAC, params = Params},
	Message = m3ua_codec:m3ua(AspActive),
	case gen_sctp:send(Socket, Assoc, 0, Message) of
		ok ->
			Req = {'M-ASP_ACTIVE', request, Ref, From},
			NewStateData = StateData#statedata{req = Req},
			{next_state, inactive, NewStateData, ?Tack};
		{error, eagain} ->
			% @todo flow control
			gen_server:cast(From, {'M-ASP_ACTIVE', confirm, Ref, self(), {error, eagain}}),
			{next_state, inactive, StateData, ?Tack};
		{error, Reason} ->
			gen_server:cast(From, {'M-ASP_ACTIVE', confirm, Ref, self(), {error, Reason}}),
			{next_state, inactive, StateData, ?Tack}
	end;
inactive({'M-ASP_DOWN', request, Ref, From}, #statedata{req = undefined, socket = Socket,
		assoc = Assoc} = StateData) ->
	AspDown = #m3ua{class = ?ASPSMMessage, type = ?ASPSMASPDN},
	Message = m3ua_codec:m3ua(AspDown),
	case gen_sctp:send(Socket, Assoc, 0, Message) of
		ok ->
			Req = {'M-ASP_DOWN', request, Ref, From},
			NewStateData = StateData#statedata{req = Req},
			{next_state, inactive, NewStateData, ?Tack};
		{error, eagain} ->
			% @todo flow control
			gen_server:cast(From, {'M-ASP_DOWN', confirm, Ref, self(), {error, eagain}}),
			{next_state, inactive, StateData, ?Tack};
		{error, Reason} ->
			gen_server:cast(From, {'M-ASP_DOWN', confirm, Ref, self(), {error, Reason}}),
			{next_state, inactive, StateData, ?Tack}
	end;
inactive({AspOp, request, Ref, From}, #statedata{req = Req} = StateData) when Req /= undefined ->
	gen_server:cast(From, {AspOp, confirm, Ref, self(), {error, asp_busy}}),
	{next_state, inactive, StateData}.

-spec inactive(Event :: timeout | term(),
		From :: {pid(), Tag :: term()}, StateData :: #statedata{}) ->
		{reply, Reply :: term(), NextStateName :: atom(), NewStateData :: #statedata{}}
		| {stop, Reason :: term(), Reply :: term(), NewStateData :: #statedata{}}.
%% @doc Handle an event sent with {@link //stdlib/gen_fsm:sync_send_event/2.
%% 	gen_fsm:sync_send_event/2,3} in the <b>inactive</b> state.
%% @private
%%
inactive({'MTP-TRANSFER', request, _Params}, _From, StateData) ->
	{reply, {error, unexpected_message}, down, StateData}.

-spec active(Event :: timeout | term(), StateData :: #statedata{}) ->
	{next_state, NextStateName :: atom(), NewStateData :: #statedata{}}
			| {next_state, NextStateName :: atom(), NewStateData :: #statedata{},
				timeout() | hibernate}
			| {stop, Reason :: term(), NewStateData :: #statedata{}}.
%% @doc Handle events sent with {@link //stdlib/gen_fsm:send_event/2.
%% 	gen_fsm:send_event/2} in the <b>active</b> state.
%% @private
%%
active(timeout, #statedata{req = {AspOp, Ref, From}} = StateData)
		when AspOp == inactive; AspOp == down ->
	gen_server:cast(From, {AspOp, Ref, self(), {error, timeout}}),
	NewStateData = StateData#statedata{req = undefined},
	{next_state, down, NewStateData};
active({'M-ASP_INACTIVE', request, Ref, From}, #statedata{req = undefined, socket = Socket,
		assoc = Assoc} = StateData) ->
	AspInActive = #m3ua{class = ?ASPTMMessage, type = ?ASPTMASPIA},
	Message = m3ua_codec:m3ua(AspInActive),
	case gen_sctp:send(Socket, Assoc, 0, Message) of
		ok ->
			Req = {'M-ASP_INACTIVE', request, Ref, From},
			NewStateData = StateData#statedata{req = Req},
			{next_state, active, NewStateData, ?Tack};
		{error, eagain} ->
			% @todo flow control
			gen_server:cast(From, {'M-ASP_INACTIVE', confirm, Ref, self(), {error, eagain}}),
			{next_state, active, StateData, ?Tack};
		{error, Reason} ->
			gen_server:cast(From, {'M-ASP_INACTIVE', confirm, Ref, self(), {error, Reason}}),
			{next_state, active, StateData, ?Tack}
	end;
active({'M-ASP_DOWN', request, Ref, From}, #statedata{req = undefined, socket = Socket,
		assoc = Assoc} = StateData) ->
	AspDown = #m3ua{class = ?ASPSMMessage, type = ?ASPSMASPDN},
	Message = m3ua_codec:m3ua(AspDown),
	case gen_sctp:send(Socket, Assoc, 0, Message) of
		ok ->
			Req = {'M-ASP_DOWN', request, Ref, From},
			NewStateData = StateData#statedata{req = Req},
			{next_state, active, NewStateData, ?Tack};
		{error, eagain} ->
			% @todo flow control
			gen_server:cast(From, {'M-ASP_DOWN', confirm, Ref, self(), {error, eagain}}),
			{next_state, active, StateData, ?Tack};
		{error, Reason} ->
			gen_server:cast(From, {'M-ASP_DOWN', confirm, Ref, self(), {error, Reason}}),
			{next_state, active, StateData, ?Tack}
	end;
active({AspOp, request, Ref, From}, #statedata{req = Req} = StateData) when Req /= undefined ->
	gen_server:cast(From, {AspOp, confirm, Ref, self(), {error, asp_busy}}),
	{next_state, active, StateData}.

-spec active(Event :: timeout | term(),
		From :: {pid(), Tag :: term()}, StateData :: #statedata{}) ->
		{reply, Reply :: term(), NextStateName :: atom(), NewStateData :: #statedata{}}
		| {stop, Reason :: term(), Reply :: term(), NewStateData :: #statedata{}}.
%% @doc Handle an event sent with {@link //stdlib/gen_fsm:sync_send_event/2.
%% 	gen_fsm:sync_send_event/2,3} in the <b>active</b> state.
%% @private
%%
active({'MTP-TRANSFER', request, {Stream, OPC, DPC, SLS, SIO, Data}},
		_From, #statedata{socket = Socket, assoc = Assoc} = StateData) ->
	ProtocolData = #protocol_data{opc = OPC, dpc = DPC, si = SIO, sls = SLS, data = Data},
	P0 = m3ua_codec:add_parameter(?ProtocolData, ProtocolData, []),
	TransferMsg = #m3ua{class = ?TransferMessage, type = ?TransferMessageData, params = P0},
	Packet = m3ua_codec:m3ua(TransferMsg),
	case gen_sctp:send(Socket, Assoc, Stream, Packet) of
		ok ->
			{reply, ok, active, StateData, ?Tack};
		{error, eagain} ->
			% @todo flow control
			{reply, {error, eagain}, StateData, ?Tack};
		{error, Reason} ->
			{reply, {error, Reason}, StateData, ?Tack}
	end.

-spec handle_event(Event :: term(), StateName :: atom(),
		StateData :: #statedata{}) ->
	{next_state, NextStateName :: atom(), NewStateData :: #statedata{}}
			| {next_state, NextStateName :: atom(), NewStateData :: #statedata{},
				timeout() | hibernate}
			| {stop, Reason :: term(), NewStateData :: #statedata{}}.
%% @doc Handle an event sent with
%% 	{@link //stdlib/gen_fsm:send_all_state_event/2.
%% 	gen_fsm:send_all_state_event/2}.
%% @see //stdlib/gen_fsm:handle_event/3
%% @private
%%
handle_event({'M-RK_REG', {RC, RK}}, StateName,
		#statedata{rks = RKs} = StateData) ->
	NewRKs = [#{rc => RC, rk => RK} | RKs],
	NewStateData = StateData#statedata{rks = NewRKs},
	{next_state, StateName, NewStateData};
handle_event({_AspOp, State}, StateName, StateData) ->
	NewStateData = StateData#statedata{cb_state = State},
	{next_state, StateName, NewStateData};
handle_event(_Event, _StateName, StateData) ->
	{stop, not_implemented, StateData}.

-spec handle_sync_event(Event :: term(), From :: {pid(), Tag :: term()},
		StateName :: atom(), StateData :: #statedata{}) ->
	{reply, Reply :: term(), NextStateName :: atom(), NewStateData :: term()}
			| {reply, Reply :: term(), NextStateName :: atom(),
				NewStateData :: #statedata{}, timeout() | hibernate}
			| {next_state, NextStateName :: atom(), NewStateData :: #statedata{}}
			| {next_state, NextStateName :: atom(), NewStateData :: #statedata{},
				timeout() | hibernate}
			| {stop, Reason :: term(), Reply :: term(),
				NewStateData :: #statedata{}}
			| {stop, Reason :: term(), NewStateData :: #statedata{}}.
%% @doc Handle an event sent with
%% 	{@link //stdlib/gen_fsm:sync_send_all_state_event/2.
%% 	gen_fsm:sync_send_all_state_event/2,3}.
%% @see //stdlib/gen_fsm:handle_sync_event/4
%% @private
%%
handle_sync_event({getstat, undefined}, _From, StateName,
		#statedata{socket = Socket} = StateData) ->
	{reply, inet:getstat(Socket), StateName, StateData};
handle_sync_event({getstat, Options}, _From, StateName,
		#statedata{socket = Socket} = StateData) ->
	{reply, inet:getstat(Socket, Options), StateName, StateData};
handle_sync_event({'M-SCTP_STATUS', request}, _From, StateName,
		#statedata{socket = Socket, assoc = Assoc} = StateData) ->
	Options = [{sctp_status, #sctp_status{assoc_id = Assoc}}],
	case inet_getopts(Socket, Options) of
		{ok, SCTPStatus} ->
			{_, Status} = lists:keyfind(sctp_status, 1, SCTPStatus),
			{reply, {ok, Status}, StateName, StateData};
		{error, Reason} ->
			{reply, {error, Reason}, StateName, StateData}
	end;
handle_sync_event({'M-SCTP_RELEASE', request}, _From, _StateName,
		#statedata{socket = Socket} = StateData) ->
	case gen_sctp:close(Socket) of
		ok ->
			{stop, normal, ok, StateData};
		{error, Reason} ->
			{stop, Reason, {error, Reason}, StateData}
	end.

-spec handle_info(Info :: term(), StateName :: atom(),
		StateData :: #statedata{}) ->
	{next_state, NextStateName :: atom(), NewStateData :: #statedata{}}
			| {next_state, NextStateName :: atom(), NewStateData :: #statedata{},
				timeout() | hibernate}
			| {stop, Reason :: normal | term(), NewStateData :: #statedata{}}.
%% @doc Handle a received message.
%% @see //stdlib/gen_fsm:handle_info/3
%% @private
%%
handle_info({sctp, Socket, _PeerAddr, _PeerPort,
		{[#sctp_sndrcvinfo{stream = Stream}], Data}},
		StateName, #statedata{socket = Socket} = StateData)
		when is_binary(Data) ->
	handle_asp(Data, StateName, Stream, StateData);
handle_info({sctp, Socket, _PeerAddr, _PeerPort,
		{[], #sctp_assoc_change{state = comm_lost, assoc_id = Assoc}}},
		StateName, #statedata{socket = Socket, assoc = Assoc} = StateData) ->
	inet:setopts(Socket, [{active, once}]),
	{next_state, StateName, StateData};
handle_info({sctp, Socket, _PeerAddr, _PeerPort,
		{[], #sctp_adaptation_event{adaptation_ind = UAL, assoc_id = Assoc}}},
		StateName, #statedata{socket = Socket, assoc = Assoc} = StateData) ->
	inet:setopts(Socket, [{active, once}]),
	{next_state, StateName, StateData#statedata{ual = UAL}};
% @todo Track peer address states.
handle_info({sctp, Socket, _, _,
		{[], #sctp_paddr_change{addr = {PeerAddr, PeerPort},
		state = addr_confirmed, assoc_id = Assoc}}}, StateName,
		#statedata{socket = Socket, assoc = Assoc} = StateData) ->
	inet:setopts(Socket, [{active, once}]),
	NewStateData = StateData#statedata{peer_addr = PeerAddr,
			peer_port = PeerPort},
	{next_state, StateName, NewStateData};
handle_info({sctp, Socket, _PeerAddr, _PeerPort,
		{[], #sctp_shutdown_event{assoc_id = AssocId}}},
		_StateName, #statedata{socket = Socket, assoc = AssocId} =
		StateData) ->
	{stop, shutdown, StateData}.

-spec terminate(Reason :: normal | shutdown | {shutdown, term()} | term(),
		StateName :: atom(), StateData :: #statedata{}) ->
	any().
%% @doc Cleanup and exit.
%% @see //stdlib/gen_fsm:terminate/3
%% @private
%%
terminate(_Reason, _StateName, _StateData) ->
	ok.

-spec code_change(OldVsn :: term() | {down, term()}, StateName :: atom(),
		StateData :: term(), Extra :: term()) ->
	{ok, NextStateName :: atom(), NewStateData :: #statedata{}}.
%% @doc Update internal state data during a release upgrade&#047;downgrade.
%% @see //stdlib/gen_fsm:code_change/4
%% @private
%%
code_change(_OldVsn, StateName, StateData, _Extra) ->
	{ok, StateName, StateData}.

%%----------------------------------------------------------------------
%%  internal functions
%%----------------------------------------------------------------------
%% @hidden
handle_asp(M3UA, StateName, Stream, StateData) when is_binary(M3UA) ->
	handle_asp(m3ua_codec:m3ua(M3UA), StateName, Stream, StateData);
handle_asp(#m3ua{class = ?MGMTMessage, type = ?MGMTNotify, params = Params},
		StateName, _Stream, #statedata{socket = Socket} = StateData) ->
	Parameters = m3ua_codec:parameters(Params),
	Status = m3ua_codec:fetch_parameter(?Status, Parameters),
	ASPId = proplists:get_value(?ASPIdentifier, Parameters),
	RC = proplists:get_value(?RoutingContext, Parameters),
	gen_server:cast(m3ua, {'M-NOTIFY', indication, self(), Status, ASPId, RC}),
	inet:setopts(Socket, [{active, once}]),
	{next_state, StateName, StateData};
handle_asp(#m3ua{class = ?ASPSMMessage, type = ?ASPSMASPUPACK}, down,
		_Stream, #statedata{req = {'M-ASP_UP', request, Ref, From}, socket = Socket,
		callback = CbMod, cb_state = State, ep = EP, assoc = Assoc} = StateData) ->
	gen_server:cast(From, {'M-ASP_UP', confirm, Ref,
			{ok, CbMod, self(), EP, Assoc, State, undefined, undefined}}),
	inet:setopts(Socket, [{active, once}]),
	NewStateData = StateData#statedata{req = undefined},
	{next_state, inactive, NewStateData};
handle_asp(#m3ua{class = ?ASPTMMessage, type = ?ASPTMASPACACK}, inactive,
		_Stream, #statedata{req = {'M-ASP_ACTIVE', request, Ref, From}, socket = Socket,
		callback = CbMod, cb_state = State, ep = EP, assoc = Assoc} = StateData) ->
	gen_server:cast(From, {'M-ASP_ACTIVE', confirm, Ref,
			{ok, CbMod, self(), EP, Assoc, State, undefined, undefined}}),
	inet:setopts(Socket, [{active, once}]),
	NewStateData = StateData#statedata{req = undefined},
	{next_state, active, NewStateData};
handle_asp(#m3ua{class = ?RKMMessage, type = ?RKMREGRSP} = Msg, inactive,
		_Stream, #statedata{socket = Socket, req ={'M-RK_REG', request, Ref,
		From, #m3ua_routing_key{na = NA, tmt = TMT, as = AS, key = Keys}},
		callback = CbMod, cb_state = UState, ep = EP, assoc = Assoc} = StateData) ->
	gen_server:cast(From,
			{'M-RK_REG', confirm, Ref, self(),
			Msg, NA, Keys, TMT, AS, EP, Assoc, CbMod, UState}),
	inet:setopts(Socket, [{active, once}]),
	NewStateData = StateData#statedata{req = undefined},
	{next_state, inactive, NewStateData};
handle_asp(#m3ua{class = ?ASPSMMessage, type = ?ASPSMASPDNACK}, StateName,
		_Stream, #statedata{req = {'M-ASP_DOWN', request, Ref, From}, socket = Socket,
		callback = CbMod, cb_state = State, ep = EP, assoc = Assoc} = StateData)
		when StateName == inactive; StateName == active ->
	gen_server:cast(From, {'M-ASP_DOWN', confirm, Ref,
			{ok, CbMod, self(), EP, Assoc, State, undefined, undefined}}),
	inet:setopts(Socket, [{active, once}]),
	NewStateData = StateData#statedata{req = undefined},
	{next_state, down, NewStateData};
handle_asp(#m3ua{class = ?ASPTMMessage, type = ?ASPTMASPIAACK}, active,
		_Stream, #statedata{req = {'M-ASP_INACTIVE', request, Ref, From}, socket = Socket,
		callback = CbMod, cb_state = State, ep = EP, assoc = Assoc} = StateData) ->
	gen_server:cast(From, {'M-ASP_INACTIVE', confirm, Ref,
			{ok, CbMod, self(), EP, Assoc, State, undefined, undefined}}),
	inet:setopts(Socket, [{active, once}]),
	NewStateData = StateData#statedata{req = undefined},
	{next_state, inactive, NewStateData};
handle_asp(#m3ua{class = ?ASPTMMessage, type = ?ASPSMASPDNACK}, active,
		_Stream, #statedata{req = {'M-ASP_DOWN', request, Ref, From}, socket = Socket,
		callback = CbMod, cb_state = State, ep = EP, assoc = Assoc} = StateData) ->
	gen_server:cast(From, {'M-ASP_DOWN', confirm, Ref,
			{ok, CbMod, self(), EP, Assoc, State, undefined, undefined}}),
	inet:setopts(Socket, [{active, once}]),
	NewStateData = StateData#statedata{req = undefined},
	{next_state, down, NewStateData};
handle_asp(#m3ua{class = ?MGMTMessage, type = ?MGMTError, params = Params}, active,
		_Stream, #statedata{req = {AspOp, request, Ref, From}, socket = Socket} = StateData) ->
	Parameters = m3ua_codec:parameters(Params),
	{ok, Reason} = m3ua_codec:find_parameter(?ErrorCode, Parameters),
	gen_server:cast(From, {AspOp, confirm, Ref, self(), {error, Reason}}),
	inet:setopts(Socket, [{active, once}]),
	NewStateData = StateData#statedata{req = undefined},
	{next_state, down, NewStateData};
handle_asp(#m3ua{class = ?TransferMessage, type = ?TransferMessageData, params = Params},
		active, Stream, #statedata{callback = CbMod, cb_state = State, assoc = Assoc, ep = EP} =
		StateData) when CbMod /= undefined ->
	Parameters = m3ua_codec:parameters(Params),
	RC = proplists:get_value(?RoutingContext, Parameters),
	#protocol_data{opc = OPC, dpc = DPC, si = SIO, sls = SLS, data = Data} =
			m3ua_codec:fetch_parameter(?ProtocolData, Parameters),
	Args = [self(), EP, Assoc, Stream, RC, OPC, DPC, SLS, SIO, Data, State],
	{ok, NewState} = m3ua_callback:cb(transfer, CbMod, Args),
	NewStateData = StateData#statedata{cb_state = NewState},
	{next_state, active, NewStateData};
handle_asp(#m3ua{class = ?SSNMMessage, type = ?SSNMDUNA, params = Params},
		_StateName, Stream, #statedata{callback = CbMod, cb_state = State,
		assoc = Assoc, ep = EP, socket = Socket} = StateData) when CbMod /= undefined ->
	Parameters = m3ua_codec:parameters(Params),
	RC = proplists:get_value(?RoutingContext, Parameters),
	APCs = m3ua_codec:get_all_parameter(?AffectedPointCode, Parameters),
	Args = [self(), EP, Assoc, Stream, RC, APCs, State],
	{ok, NewState} = m3ua_callback:cb(pause, CbMod, Args),
	NewStateData = StateData#statedata{cb_state = NewState},
	inet:setopts(Socket, [{active, once}]),
	{next_state, inactive, NewStateData};
handle_asp(#m3ua{class = ?SSNMMessage, type = ?SSNMDAVA, params = Params},
		_StateName, Stream, #statedata{callback = CbMod, cb_state = State,
		assoc = Assoc, ep = EP, socket = Socket} = StateData) when CbMod /= undefined ->
	Parameters = m3ua_codec:parameters(Params),
	RC = proplists:get_value(?RoutingContext, Parameters),
	APCs = m3ua_codec:get_all_parameter(?AffectedPointCode, Parameters),
	Args = [self(), EP, Assoc, Stream, RC, APCs, State],
	{ok, NewState} = m3ua_callback:cb(resume, CbMod, Args),
	NewStateData = StateData#statedata{cb_state = NewState},
	inet:setopts(Socket, [{active, once}]),
	{next_state, active, NewStateData};
handle_asp(#m3ua{class = ?SSNMMessage, type = ?SSNMSCON, params = Params},
		StateName, Stream, #statedata{callback = CbMod, cb_state = State,
		assoc = Assoc, ep = EP, socket = Socket} = StateData) when CbMod /= undefined ->
	Parameters = m3ua_codec:parameters(Params),
	RC = proplists:get_value(?RoutingContext, Parameters),
	APCs = m3ua_codec:get_all_parameter(?AffectedPointCode, Parameters),
	Args = [self(), EP, Assoc, Stream, RC, APCs, State],
	{ok, NewState} = m3ua_callback:cb(status, CbMod, Args),
	NewStateData = StateData#statedata{cb_state = NewState},
	inet:setopts(Socket, [{active, once}]),
	{next_state, StateName, NewStateData}.

%% @hidden
generate_lrk_id() ->
	random:uniform(256).

<<<<<<< HEAD
=======
-dialyzer({[nowarn_function, no_contracts, no_return], inet_getopts/2}).
-spec inet_getopts(Socket, Options) -> Result
	when
		Socket :: gen_sctp:sctp_socket(),
		Options :: [gen_sctp:option()],
		Result :: {ok, OptionValues} | {error, Posix},
		OptionValues :: [gen_sctp:option()],
		Posix :: inet:posix().
%% @hidden
inet_getopts(Socket, Options) ->
	case catch inet:getopts(Socket, Options) of
		{'EXIT', Reason} -> % fake dialyzer out 
			{error, Reason};
		Result ->
			Result
	end.

>>>>>>> a5587794
<|MERGE_RESOLUTION|>--- conflicted
+++ resolved
@@ -855,8 +855,6 @@
 generate_lrk_id() ->
 	random:uniform(256).
 
-<<<<<<< HEAD
-=======
 -dialyzer({[nowarn_function, no_contracts, no_return], inet_getopts/2}).
 -spec inet_getopts(Socket, Options) -> Result
 	when
@@ -873,5 +871,3 @@
 		Result ->
 			Result
 	end.
-
->>>>>>> a5587794
