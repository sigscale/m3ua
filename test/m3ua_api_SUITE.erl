%%% m3ua_api_SUITE.erl
%%%%%%%%%%%%%%%%%%%%%%%%%%%%%%%%%%%%%%%%%%%%%%%%%%%%%%%%%%%%%%%%%%%%%%%%%%%%%
%%% @copyright 2015-2018 SigScale Global Inc.
%%% @end
%%% Licensed under the Apache License, Version 2.0 (the "License");
%%% you may not use this file except in compliance with the License.
%%% You may obtain a copy of the License at
%%%
%%%     http://www.apache.org/licenses/LICENSE-2.0
%%%
%%% Unless required by applicable law or agreed to in writing, software
%%% distributed under the License is distributed on an "AS IS" BASIS,
%%% WITHOUT WARRANTIES OR CONDITIONS OF ANY KIND, either express or implied.
%%% See the License for the specific language governing permissions and
%%% limitations under the License.
%%%%%%%%%%%%%%%%%%%%%%%%%%%%%%%%%%%%%%%%%%%%%%%%%%%%%%%%%%%%%%%%%%%%%%%%%%%%%
%%%  Test suite for the m3ua API.
%%%
-module(m3ua_api_SUITE).
-copyright('Copyright (c) 2015-2018 SigScale Global Inc.').

%% common_test required callbacks
-export([suite/0, sequences/0, all/0]).
-export([init_per_suite/1, end_per_suite/1]).
-export([init_per_testcase/2, end_per_testcase/2]).

-compile(export_all).

-include_lib("m3ua.hrl").
-include_lib("common_test/include/ct.hrl").
-include_lib("kernel/include/inet_sctp.hrl").

%%---------------------------------------------------------------------
%%  Test server callback functions
%%---------------------------------------------------------------------

-spec suite() -> DefaultData :: [tuple()].
%% Require variables and set default values for the suite.
%%
suite() ->
	[{timetrap, {minutes, 1}}].

-spec init_per_suite(Config :: [tuple()]) -> Config :: [tuple()].
%% Initiation before the whole suite.
%%
init_per_suite(Config) ->
	{ok, [m3ua_asp, m3ua_as]} = m3ua_app:install(),
	ok = application:start(m3ua),
	Config.

-spec end_per_suite(Config :: [tuple()]) -> any().
%% Cleanup after the whole suite.
%%
end_per_suite(Config) ->
	ok = application:stop(m3ua),
	Config.

-spec init_per_testcase(TestCase :: atom(), Config :: [tuple()]) -> Config :: [tuple()].
%% Initiation before each test case.
%%
init_per_testcase(TC, Config) when TC == as_state_change_traffic_maintenance;
		TC == as_state_active; TC  == as_state_inactive; TC == as_side_state_changes_1;
		TC ==  as_side_state_changes_2 ->
	case is_alive() of
			true ->
				Config;
			false ->
				{skip, not_alive}
	end;
init_per_testcase(_TestCase, Config) ->
	Config.

-spec end_per_testcase(TestCase :: atom(), Config :: [tuple()]) -> any().
%% Cleanup after each test case.
%%
end_per_testcase(_TestCase, _Config) ->
	ok.

-spec sequences() -> Sequences :: [{SeqName :: atom(), Testcases :: [atom()]}].
%% Group test cases into a test sequence.
%%
sequences() ->
	[].

-spec all() -> TestCases :: [Case :: atom()].
%% Returns a list of all test cases in this test suite.
%%
all() ->
	[open, close, listen, connect, release, getstat_ep, getstat_assoc,
			asp_up, asp_down, register, asp_active, asp_inactive_to_down,
			asp_active_to_down, asp_active_to_inactive, get_sctp_status,
			mtp_transfer, asp_up_indication, asp_active_indication,
			asp_inactive_indication, asp_down_indication,
			as_state_change_traffic_maintenance, as_state_active,
			as_state_inactive, as_side_state_changes_1, as_side_state_changes_2].

%%---------------------------------------------------------------------
%%  Test cases
%%---------------------------------------------------------------------

open() ->
	[{userdata, [{doc, "Open an SCTP endpoint."}]}].

open(_Config) ->
	{ok, EP} = m3ua:open(#m3ua_fsm_cb{}),
	true = is_process_alive(EP),
	m3ua:close(EP).

close() ->
	[{userdata, [{doc, "Close an SCTP endpoint."}]}].

close(_Config) ->
	{ok, EP} = m3ua:open(#m3ua_fsm_cb{}),
	true = is_process_alive(EP),
	ok = m3ua:close(EP),
	false = is_process_alive(EP).

listen() ->
	[{userdata, [{doc, "Open an SCTP server endpoint."}]}].

listen(_Config) ->
	{ok, EP} = m3ua:open(0, [{sctp_role, server}], #m3ua_fsm_cb{}),
	true = is_process_alive(EP),
	ok = m3ua:close(EP),
	false = is_process_alive(EP).

connect() ->
	[{userdata, [{doc, "Connect client SCTP endpoint to server."}]}].

connect(_Config) ->
<<<<<<< HEAD
	Port = rand:uniform(66559) + 1024,
	{ok, _ServerEP} = m3ua:open(Port, [{sctp_role, server}], demo_sg),
	{ok, ClientEP} = m3ua:open(demo_as),
=======
	Port = rand:uniform(64511) + 1024,
	{ok, _ServerEP} = m3ua:open(Port, [{sctp_role, server}]),
	{ok, ClientEP} = m3ua:open(),
>>>>>>> a5587794
	{ok, Assoc} = m3ua:sctp_establish(ClientEP, {127,0,0,1}, Port, []),
	true = is_integer(Assoc).

release() ->
	[{userdata, [{doc, "Release SCTP association."}]}].

release(_Config) ->
<<<<<<< HEAD
	Port = rand:uniform(66559) + 1024,
	{ok, _ServerEP} = m3ua:open(Port, [{sctp_role, server}], demo_sg),
	{ok, ClientEP} = m3ua:open(demo_as),
=======
	Port = rand:uniform(64511) + 1024,
	{ok, _ServerEP} = m3ua:open(Port, [{sctp_role, server}]),
	{ok, ClientEP} = m3ua:open(),
>>>>>>> a5587794
	{ok, Assoc} = m3ua:sctp_establish(ClientEP, {127,0,0,1}, Port, []),
	ok = m3ua:sctp_release(ClientEP, Assoc).

asp_up() ->
	[{userdata, [{doc, "Bring Application Server Process (ASP) up."}]}].

asp_up(_Config) ->
<<<<<<< HEAD
	Port = rand:uniform(66559) + 1024,
	{ok, _ServerEP} = m3ua:open(Port, [{sctp_role, server}, {m3ua_role, sgp}],
			demo_sg),
	{ok, ClientEP} = m3ua:open(demo_as),
=======
	Port = rand:uniform(64511) + 1024,
	{ok, _ServerEP} = m3ua:open(Port, [{sctp_role, server}, {m3ua_role, sgp},
			{callback, {demo_sg, self()}}]),
	{ok, ClientEP} = m3ua:open(0, [{callback, {demo_as, self()}}]),
>>>>>>> a5587794
	{ok, Assoc} = m3ua:sctp_establish(ClientEP, {127,0,0,1}, Port, []),
	ok = m3ua:asp_up(ClientEP, Assoc).

asp_down() ->
	[{userdata, [{doc, "Bring Application Server Process (ASP) down."}]}].

asp_down(_Config) ->
<<<<<<< HEAD
	Port = rand:uniform(66559) + 1024,
	{ok, _ServerEP} = m3ua:open(Port, [{sctp_role, server}, {m3ua_role, sgp}],
			demo_sg),
	{ok, ClientEP} = m3ua:open(demo_as),
=======
	Port = rand:uniform(64511) + 1024,
	{ok, _ServerEP} = m3ua:open(Port, [{sctp_role, server}, {m3ua_role, sgp},
			{callback, {demo_sg, self()}}]),
	{ok, ClientEP} = m3ua:open(0, [{callback, {demo_as, self()}}]),
>>>>>>> a5587794
	{ok, Assoc} = m3ua:sctp_establish(ClientEP, {127,0,0,1}, Port, []),
	ok = m3ua:asp_up(ClientEP, Assoc),
	ok = m3ua:asp_down(ClientEP, Assoc).

getstat_ep() ->
	[{userdata, [{doc, "Get SCTP option statistics for an endpoint."}]}].

getstat_ep(_Config) ->
	{ok, EP} = m3ua:open(demo_as),
	{ok, OptionValues} = m3ua:getstat_endpoint(EP),
	F = fun({Option, Value}) when is_atom(Option), is_integer(Value) ->
				true;
			(_) ->
				false
	end,
	true = lists:all(F, OptionValues),
	m3ua:close(EP).

getstat_assoc() ->
	[{userdata, [{doc, "Get SCTP option statistics for an association."}]}].

getstat_assoc(_Config) ->
<<<<<<< HEAD
	Port = rand:uniform(66559) + 1024,
	{ok, ServerEP} = m3ua:open(Port, [{sctp_role, server}], demo_sg),
	{ok, ClientEP} = m3ua:open(demo_as),
=======
	Port = rand:uniform(64511) + 1024,
	{ok, ServerEP} = m3ua:open(Port, [{sctp_role, server}]),
	{ok, ClientEP} = m3ua:open(),
>>>>>>> a5587794
	{ok, Assoc} = m3ua:sctp_establish(ClientEP, {127,0,0,1}, Port, []),
	{ok, OptionValues} = m3ua:getstat_association(ClientEP, Assoc),
	F = fun({Option, Value}) when is_atom(Option), is_integer(Value) ->
				true;
			(_) ->
				false
	end,
	true = lists:all(F, OptionValues),
	m3ua:close(ClientEP),
	m3ua:close(ServerEP).

register() ->
	[{userdata, [{doc, "Register a routing key."}]}].

register(_Config) ->
<<<<<<< HEAD
	Port = rand:uniform(66559) + 1024,
	{ok, _ServerEP} = m3ua:open(Port, [{sctp_role, server}, {m3ua_role, sgp}],
			demo_sg),
	{ok, ClientEP} = m3ua:open(demo_as),
=======
	Port = rand:uniform(64511) + 1024,
	{ok, _ServerEP} = m3ua:open(Port, [{sctp_role, server}, {m3ua_role, sgp},
			{callback, {demo_sg, self()}}]),
	{ok, ClientEP} = m3ua:open(0, [{callback, {demo_as, self()}}]),
>>>>>>> a5587794
	{ok, Assoc} = m3ua:sctp_establish(ClientEP, {127,0,0,1}, Port, []),
	ok = m3ua:asp_up(ClientEP, Assoc),
	Keys = [{rand:uniform(16383), [7,8], []}],
	{ok, RoutingContext} = m3ua:register(ClientEP, Assoc,
			undefined, Keys, loadshare),
	true = is_integer(RoutingContext).

asp_active() ->
	[{userdata, [{doc, "Make Application Server Process (ASP) active."}]}].

asp_active(_Config) ->
<<<<<<< HEAD
	Port = rand:uniform(66559) + 1024,
	{ok, _ServerEP} = m3ua:open(Port,
			[{sctp_role, server}, {m3ua_role, sgp}], demo_sg),
	{ok, ClientEP} = m3ua:open(demo_as),
=======
	Port = rand:uniform(64511) + 1024,
	{ok, _ServerEP} = m3ua:open(Port, [{sctp_role, server}, {m3ua_role, sgp},
			{callback, {demo_sg, self()}}]),
	{ok, ClientEP} = m3ua:open(0, [{callback, {demo_as, self()}}]),
>>>>>>> a5587794
	{ok, Assoc} = m3ua:sctp_establish(ClientEP, {127,0,0,1}, Port, []),
	ok = m3ua:asp_up(ClientEP, Assoc),
	Keys = [{rand:uniform(16383), [], []}],
	{ok, _RoutingContext} = m3ua:register(ClientEP, Assoc,
			undefined, Keys, loadshare),
	ok = m3ua:asp_active(ClientEP, Assoc).

asp_inactive_to_down() ->
	[{userdata, [{doc, "Make ASP inactive to down state"}]}].

asp_inactive_to_down(_Config) ->
<<<<<<< HEAD
	Port = rand:uniform(66559) + 1024,
	{ok, _ServerEP} = m3ua:open(Port,
			[{sctp_role, server}, {m3ua_role, sgp}], demo_sg),
	{ok, ClientEP} = m3ua:open(demo_as),
=======
	Port = rand:uniform(64511) + 1024,
	{ok, _ServerEP} = m3ua:open(Port, [{sctp_role, server}, {m3ua_role, sgp},
			{callback, {demo_sg, self()}}]),
	{ok, ClientEP} = m3ua:open(0, [{callback, {demo_as, self()}}]),
>>>>>>> a5587794
	{ok, Assoc} = m3ua:sctp_establish(ClientEP, {127,0,0,1}, Port, []),
	ok = m3ua:asp_up(ClientEP, Assoc),
	ok = m3ua:asp_down(ClientEP, Assoc).

asp_active_to_down() ->
	[{userdata, [{doc, "Make ASP active to down state"}]}].

asp_active_to_down(_Config) ->
<<<<<<< HEAD
	Port = rand:uniform(66559) + 1024,
	{ok, _ServerEP} = m3ua:open(Port,
			[{sctp_role, server}, {m3ua_role, sgp}], demo_sg),
	{ok, ClientEP} = m3ua:open(demo_as),
=======
	Port = rand:uniform(64511) + 1024,
	{ok, _ServerEP} = m3ua:open(Port, [{sctp_role, server}, {m3ua_role, sgp},
			{callback, {demo_sg, self()}}]),
	{ok, ClientEP} = m3ua:open(0, [{callback, {demo_as, self()}}]),
>>>>>>> a5587794
	{ok, Assoc} = m3ua:sctp_establish(ClientEP, {127,0,0,1}, Port, []),
	ok = m3ua:asp_up(ClientEP, Assoc),
	Keys = [{rand:uniform(16383), [], []}],
	{ok, _RoutingContext} = m3ua:register(ClientEP, Assoc,
			undefined, Keys, loadshare),
	ok = m3ua:asp_active(ClientEP, Assoc),
	ok = m3ua:asp_down(ClientEP, Assoc).

asp_active_to_inactive() ->
	[{userdata, [{doc, "Make ASP active to inactive state"}]}].

asp_active_to_inactive(_Config) ->
<<<<<<< HEAD
	Port = rand:uniform(66559) + 1024,
	{ok, _ServerEP} = m3ua:open(Port,
			[{sctp_role, server}, {m3ua_role, sgp}],
			demo_sg),
	{ok, ClientEP} = m3ua:open(demo_as),
=======
	Port = rand:uniform(64511) + 1024,
	{ok, _ServerEP} = m3ua:open(Port, [{sctp_role, server}, {m3ua_role, sgp},
			{callback, {demo_sg, self()}}]),
	{ok, ClientEP} = m3ua:open(0, [{callback, {demo_as, self()}}]),
>>>>>>> a5587794
	{ok, Assoc} = m3ua:sctp_establish(ClientEP, {127,0,0,1}, Port, []),
	ok = m3ua:asp_up(ClientEP, Assoc),
	Keys = [{rand:uniform(16383), [], []}],
	{ok, _RoutingContext} = m3ua:register(ClientEP, Assoc,
			undefined, Keys, loadshare),
	ok = m3ua:asp_active(ClientEP, Assoc),
	ok = m3ua:asp_inactive(ClientEP, Assoc).

get_sctp_status() ->
	[{userdata, [{doc, "Get SCTP status of an association"}]}].
get_sctp_status(_Config) ->
<<<<<<< HEAD
	Port = rand:uniform(66559) + 1024,
	{ok, _ServerEP} = m3ua:open(Port,
			[{sctp_role, server}, {m3ua_role, sgp}], demo_sg),
	{ok, ClientEP} = m3ua:open(demo_as),
=======
	Port = rand:uniform(64511) + 1024,
	{ok, _ServerEP} = m3ua:open(Port, [{sctp_role, server}, {m3ua_role, sgp}]),
	{ok, ClientEP} = m3ua:open(),
>>>>>>> a5587794
	{ok, Assoc} = m3ua:sctp_establish(ClientEP, {127,0,0,1}, Port, []),
	{ok, #sctp_status{assoc_id = AssocId}} = m3ua:sctp_status(ClientEP, Assoc).

mtp_transfer() ->
	[{userdata, [{doc, "Send MTP Transfer Message"}]}].
mtp_transfer(_Config) ->
<<<<<<< HEAD
	Active = fun(ASP, _, _, _, Pid) ->
		Pid ! {asp, active, ASP},
		{ok, []}
	end,
	SgpTransfer = fun(SGP, _, _ASSOC, STREAM, _, OPC1, DPC1, SLS1, SIO1, Data1, _) ->
			Args = [SGP, STREAM, DPC1, OPC1, SLS1, SIO1, Data1],
			proc_lib:spawn(m3ua_sgp_fsm, transfer, Args),	
		{ok, []}
	end,
	AspTransfer = fun(_, _, _, STREAM1, _, OPC1, DPC1, SLS1, SIO1, Data1, _, Pid) ->
		Pid ! {asp, transfer, {STREAM1, OPC1, DPC1, SLS1, SIO1, Data1}},
		{ok, []}
	end,

	Port = rand:uniform(66559) + 1024,
=======
	Port = rand:uniform(64511) + 1024,
>>>>>>> a5587794
	{ok, _ServerEP} = m3ua:open(Port,
		[{sctp_role, server}, {m3ua_role, sgp}],
		#m3ua_fsm_cb{transfer = SgpTransfer}),
	{ok, ClientEP} = m3ua:open(#m3ua_fsm_cb{asp_active = Active,
			transfer = AspTransfer, extra = [self()]}),
	{ok, Assoc} = m3ua:sctp_establish(ClientEP, {127,0,0,1}, Port, []),
	ok = m3ua:asp_up(ClientEP, Assoc),
	Keys = [{rand:uniform(16383), [], []}],
	{ok, _RoutingContext} = m3ua:register(ClientEP, Assoc,
			undefined, Keys, loadshare),
	ok = m3ua:asp_active(ClientEP, Assoc),
	Asp = receive
		{asp, active, PID1} ->
			PID1
	end,
	Stream = 1,
	OPC = rand:uniform(1000),
	DPC = rand:uniform(1000),
	SIO = rand:uniform(10),
	SLS = rand:uniform(10),
	Data = crypto:strong_rand_bytes(100),
	ok = m3ua_asp_fsm:transfer(Asp, Assoc, Stream, OPC, DPC, SLS, SIO, Data),
	receive
		{asp, transfer, {Stream, DPC, OPC, SLS, SIO, Data}} ->
			ok
	end.

asp_up_indication() ->
	[{userdata, [{doc, "Received M-ASP_UP indication"}]}].

asp_up_indication(_Config) ->
<<<<<<< HEAD
	F = fun(_, _, _, _, Pid) ->
		Pid ! {sgp, asp_up, indication},
		{ok, []}
	end,
	Port = rand:uniform(66559) + 1024,
=======
	Port = rand:uniform(64511) + 1024,
>>>>>>> a5587794
	{ok, _ServerEP} = m3ua:open(Port,
		[{sctp_role, server}, {m3ua_role, sgp}],
		#m3ua_fsm_cb{asp_up = F, extra = [self()]}),
	{ok, ClientEP} = m3ua:open(demo_as),
	{ok, Assoc} = m3ua:sctp_establish(ClientEP, {127,0,0,1}, Port, []),
	ok = m3ua:asp_up(ClientEP, Assoc),
	receive
		{sgp, asp_up, indication} ->
			ok
	end.

asp_active_indication() ->
	[{userdata, [{doc, "Received M-ASP_ACTIVE indication"}]}].

asp_active_indication(_Config) ->
<<<<<<< HEAD
	F = fun(_, _, _, _, Pid) ->
		Pid ! {sgp, asp_active, indication},
		{ok, []}
	end,
	Port = rand:uniform(66559) + 1024,
=======
	Port = rand:uniform(64511) + 1024,
>>>>>>> a5587794
	{ok, _ServerEP} = m3ua:open(Port,
		[{sctp_role, server}, {m3ua_role, sgp}],
		#m3ua_fsm_cb{asp_active = F, extra = [self()]}),
	{ok, ClientEP} = m3ua:open(demo_as),
	{ok, Assoc} = m3ua:sctp_establish(ClientEP, {127,0,0,1}, Port, []),
	ok = m3ua:asp_up(ClientEP, Assoc),
	Keys = [{rand:uniform(16383), [], []}],
	{ok, _RoutingContext} = m3ua:register(ClientEP, Assoc,
			undefined, Keys, loadshare),
	ok = m3ua:asp_active(ClientEP, Assoc),
	receive
		{sgp, asp_active, indication} ->
			ok
	end.

asp_inactive_indication() ->
	[{userdata, [{doc, "Received M-ASP_INACTIVE indication"}]}].

asp_inactive_indication(_Config) ->
<<<<<<< HEAD
	F = fun(_, _, _, _, Pid) ->
		Pid ! {sgp, asp_inactive, indication},
		{ok, []}
	end,
	Port = rand:uniform(66559) + 1024,
=======
	Port = rand:uniform(64511) + 1024,
>>>>>>> a5587794
	{ok, _ServerEP} = m3ua:open(Port,
		[{sctp_role, server}, {m3ua_role, sgp}],
		#m3ua_fsm_cb{asp_inactive = F, extra = [self()]}),
	{ok, ClientEP} = m3ua:open(demo_as),
	{ok, Assoc} = m3ua:sctp_establish(ClientEP, {127,0,0,1}, Port, []),
	ok = m3ua:asp_up(ClientEP, Assoc),
	Keys = [{rand:uniform(16383), [], []}],
	{ok, _RoutingContext} = m3ua:register(ClientEP, Assoc,
			undefined, Keys, loadshare),
	ok = m3ua:asp_active(ClientEP, Assoc),
	ok = m3ua:asp_inactive(ClientEP, Assoc),
	receive
		{sgp, asp_inactive, indication} ->
			ok
	end.

asp_down_indication() ->
	[{userdata, [{doc, "Received M-ASP_DOWN indication"}]}].

asp_down_indication(_Config) ->
<<<<<<< HEAD
	F = fun(_, _, _, _, Pid) ->
		Pid ! {sgp, asp_down, indication},
		{ok, []}
	end,
	Port = rand:uniform(66559) + 1024,
=======
	Port = rand:uniform(64511) + 1024,
>>>>>>> a5587794
	{ok, _ServerEP} = m3ua:open(Port,
		[{sctp_role, server}, {m3ua_role, sgp}],
		#m3ua_fsm_cb{asp_down = F, extra = [self()]}),
	{ok, ClientEP} = m3ua:open(demo_as),
	{ok, Assoc} = m3ua:sctp_establish(ClientEP, {127,0,0,1}, Port, []),
	ok = m3ua:asp_up(ClientEP, Assoc),
	Keys = [{rand:uniform(16383), [], []}],
	{ok, _RoutingContext} = m3ua:register(ClientEP, Assoc,
			undefined, Keys, loadshare),
	ok = m3ua:asp_active(ClientEP, Assoc),
	ok = m3ua:asp_down(ClientEP, Assoc),
	receive
		{sgp, asp_down, indication} ->
			ok
	end.

as_state_change_traffic_maintenance() ->
	[{userdata, [{doc, "Maintain and notify AS
			state changes with traffic maintenance messages"}]}].

as_state_change_traffic_maintenance(_Config) ->
	MinAsps = 3,
	MaxAsps = 5,
	Mode = loadshare,
	NA = rand:uniform(10),
	DPC = rand:uniform(255),
	SIs = [rand:uniform(255) || _  <- lists:seq(1, 5)],
	OPCs = [rand:uniform(255) || _  <- lists:seq(1, 5)],
	Keys = m3ua:sort([{DPC, SIs, OPCs}]),
	RK = {NA, Keys, Mode},
	{ok, _AS} = m3ua:as_add(undefined, NA, Keys, Mode, MinAsps, MaxAsps),
	Port = rand:uniform(64511) + 1024,
	{ok, _ServerEP} = m3ua:open(Port,
		[{sctp_role, server}, {m3ua_role, sgp}], demo_sg),
	Path1 = filename:dirname(code:which(m3ua)),
	Path2 = filename:dirname(code:which(demo_as)),
	ErlFlags = "-pa " ++ Path1 ++ " -pa " ++ Path2,
	{ok, Host} = inet:gethostname(),
	Node = "as" ++ integer_to_list(erlang:unique_integer([positive])),
	{ok, AsNode} = slave:start_link(Host, Node, ErlFlags),
	{ok, _} = rpc:call(AsNode, m3ua_app, install, [[AsNode]]),
	ok = rpc:call(AsNode, application, start, [m3ua]),
	{ok, ClientEP1} = rpc:call(AsNode, m3ua, open, [demo_as]),
	{ok, ClientEP2} = rpc:call(AsNode, m3ua, open, [demo_as]),
	{ok, ClientEP3} = rpc:call(AsNode, m3ua, open, [demo_as]),
	{ok, Assoc1} = rpc:call(AsNode, m3ua, sctp_establish, [ClientEP1, {127,0,0,1}, Port, []]),
	{ok, Assoc2} = rpc:call(AsNode, m3ua, sctp_establish, [ClientEP2, {127,0,0,1}, Port, []]),
	{ok, Assoc3} = rpc:call(AsNode, m3ua, sctp_establish, [ClientEP3, {127,0,0,1}, Port, []]),
	ok = rpc:call(AsNode, m3ua, asp_up, [ClientEP1, Assoc1]),
	ok = rpc:call(AsNode, m3ua, asp_up, [ClientEP2, Assoc2]),
	ok = rpc:call(AsNode, m3ua, asp_up, [ClientEP3, Assoc3]),
	F1  = fun() ->
		F2 = fun() ->
			case mnesia:read(m3ua_as, RK, read)  of
				[] ->
					not_found;
				[#m3ua_as{} = As] ->
					As
			end
		end,
		case mnesia:transaction(F2) of
			{atomic, As1} ->
				As1;
			{aboarted, Reason} ->
				Reason
		end
	end,
	IsAllState = fun(IsAspState, Asps) ->
			F = fun(#m3ua_as_asp{state = AspState}) when AspState == IsAspState ->
					true;
				(_) ->
					false
			end,
			lists:all(F, Asps)
	end,
	FilterState = fun(IsAspState, Asps) ->
			F = fun(#m3ua_as_asp{state = AspState}) when AspState == IsAspState ->
					true;
				(_) ->
					false
			end,
			lists:filter(F, Asps)
	end,
	%% Initial state down
	#m3ua_as{state = down, asp = []} = F1(),
	{ok, _RoutingContext1} = rpc:call(AsNode, m3ua, register, [ClientEP1, Assoc1, NA, Keys, Mode]),
	%% Registered ASP 1
	#m3ua_as{state = inactive, asp = Asps1} = F1(),
	true = IsAllState(inactive, Asps1),
	1 = length(Asps1),
	%% Registered ASP 2
	{ok, _RoutingContext2} = rpc:call(AsNode, m3ua, register, [ClientEP2, Assoc2, NA, Keys, Mode]),
	#m3ua_as{state = inactive, asp = Asps2} = F1(),
	true = IsAllState(inactive, Asps2),
	2 = length(Asps2),
	%% Registered ASP 3
	{ok, _RoutingContext3} = rpc:call(AsNode, m3ua, register, [ClientEP3, Assoc3, NA, Keys, Mode]),
	#m3ua_as{state = inactive, asp = Asps3} = F1(),
	true = IsAllState(inactive, Asps3),
	3 = length(Asps3),
	%% Active ASP 1
	ok = rpc:call(AsNode, m3ua, asp_active, [ClientEP1, Assoc1]),
	#m3ua_as{state = inactive, asp = Asps4} = F1(),
	1 = length(FilterState(active, Asps4)),
	%% Active ASP 2
	ok = rpc:call(AsNode, m3ua, asp_active, [ClientEP2, Assoc2]),
	#m3ua_as{state = inactive, asp = Asps5} = F1(),
	2 = length(FilterState(active, Asps5)),
	%% Active ASP 3
	ok = rpc:call(AsNode, m3ua, asp_active, [ClientEP3, Assoc3]),
	#m3ua_as{state = active, asp = Asps6} = F1(),
	3 = length(FilterState(active, Asps6)).

as_state_active() ->
	[{userdata, [{doc, "Suffient ASPs, AS state change to active"}]}].

as_state_active(_Config) ->
	MinAsps = 3,
	MaxAsps = 5,
	Mode = loadshare,
	NA = rand:uniform(10),
	DPC = rand:uniform(255),
	SIs = [rand:uniform(255) || _  <- lists:seq(1, 5)],
	OPCs = [rand:uniform(255) || _  <- lists:seq(1, 5)],
	Keys = m3ua:sort([{DPC, SIs, OPCs}]),
	RK = {NA, Keys, Mode},
	{ok, _AS} = m3ua:as_add(undefined, NA, Keys, Mode, MinAsps, MaxAsps),
	Port = rand:uniform(64511) + 1024,
	{ok, _ServerEP} = m3ua:open(Port,
		[{sctp_role, server}, {m3ua_role, sgp}], demo_sg),
	Path1 = filename:dirname(code:which(m3ua)),
	Path2 = filename:dirname(code:which(demo_as)),
	ErlFlags = "-pa " ++ Path1 ++ " -pa " ++ Path2,
	{ok, Host} = inet:gethostname(),
	Node = "as" ++ integer_to_list(erlang:unique_integer([positive])),
	{ok, AsNode} = slave:start_link(Host, Node, ErlFlags),
	{ok, _} = rpc:call(AsNode, m3ua_app, install, [[AsNode]]),
	ok = rpc:call(AsNode, application, start, [m3ua]),
	{ok, ClientEP1} = rpc:call(AsNode, m3ua, open, [demo_as]),
	{ok, ClientEP2} = rpc:call(AsNode, m3ua, open, [demo_as]),
	{ok, ClientEP3} = rpc:call(AsNode, m3ua, open, [demo_as]),
	{ok, Assoc1} = rpc:call(AsNode, m3ua, sctp_establish, [ClientEP1, {127,0,0,1}, Port, []]),
	{ok, Assoc2} = rpc:call(AsNode, m3ua, sctp_establish, [ClientEP2, {127,0,0,1}, Port, []]),
	{ok, Assoc3} = rpc:call(AsNode, m3ua, sctp_establish, [ClientEP3, {127,0,0,1}, Port, []]),
	ok = rpc:call(AsNode, m3ua, asp_up, [ClientEP1, Assoc1]),
	ok = rpc:call(AsNode, m3ua, asp_up, [ClientEP2, Assoc2]),
	ok = rpc:call(AsNode, m3ua, asp_up, [ClientEP3, Assoc3]),
	F1  = fun() ->
		F2 = fun() ->
			case mnesia:read(m3ua_as, RK, read)  of
				[] ->
					not_found;
				[#m3ua_as{} = As] ->
					As
			end
		end,
		case mnesia:transaction(F2) of
			{atomic, As1} ->
				As1;
			{aboarted, Reason} ->
				Reason
		end
	end,
	FilterState = fun(IsAspState, Asps) ->
			F = fun(#m3ua_as_asp{state = AspState}) when AspState == IsAspState ->
					true;
				(_) ->
					false
			end,
			lists:filter(F, Asps)
	end,
	{ok, _RoutingContext1} = rpc:call(AsNode, m3ua, register, [ClientEP1, Assoc1, NA, Keys, Mode]),
	{ok, _RoutingContext2} = rpc:call(AsNode, m3ua, register, [ClientEP2, Assoc2, NA, Keys, Mode]),
	{ok, _RoutingContext3} = rpc:call(AsNode, m3ua, register, [ClientEP3, Assoc3, NA, Keys, Mode]),
	ok = rpc:call(AsNode, m3ua, asp_active, [ClientEP1, Assoc1]),
	ok = rpc:call(AsNode, m3ua, asp_active, [ClientEP2, Assoc2]),
	#m3ua_as{state = inactive, asp = Asps5} = F1(),
	2 = length(FilterState(active, Asps5)),
	ok = rpc:call(AsNode, m3ua, asp_active, [ClientEP3, Assoc3]),
	#m3ua_as{state = active, asp = Asps6} = F1(),
	3 = length(FilterState(active, Asps6)).

as_state_inactive() ->
	[{userdata, [{doc, "Insuffient ASPs, AS state change active to inactive"}]}].

as_state_inactive(_Config) ->
	MinAsps = 3,
	MaxAsps = 5,
	Mode = loadshare,
	NA = rand:uniform(10),
	DPC = rand:uniform(255),
	SIs = [rand:uniform(255) || _  <- lists:seq(1, 5)],
	OPCs = [rand:uniform(255) || _  <- lists:seq(1, 5)],
	Keys = m3ua:sort([{DPC, SIs, OPCs}]),
	RK = {NA, Keys, Mode},
	{ok, _AS} = m3ua:as_add(undefined, NA, Keys, Mode, MinAsps, MaxAsps),
	Port = rand:uniform(64511) + 1024,
	{ok, _ServerEP} = m3ua:open(Port,
		[{sctp_role, server}, {m3ua_role, sgp}], demo_sg),
	Path1 = filename:dirname(code:which(m3ua)),
	Path2 = filename:dirname(code:which(demo_as)),
	ErlFlags = "-pa " ++ Path1 ++ " -pa " ++ Path2,
	{ok, Host} = inet:gethostname(),
	Node = "as" ++ integer_to_list(erlang:unique_integer([positive])),
	{ok, AsNode} = slave:start_link(Host, Node, ErlFlags),
	{ok, _} = rpc:call(AsNode, m3ua_app, install, [[AsNode]]),
	ok = rpc:call(AsNode, application, start, [m3ua]),
	{ok, ClientEP1} = rpc:call(AsNode, m3ua, open, [demo_as]),
	{ok, ClientEP2} = rpc:call(AsNode, m3ua, open, [demo_as]),
	{ok, ClientEP3} = rpc:call(AsNode, m3ua, open, [demo_as]),
	{ok, Assoc1} = rpc:call(AsNode, m3ua, sctp_establish, [ClientEP1, {127,0,0,1}, Port, []]),
	{ok, Assoc2} = rpc:call(AsNode, m3ua, sctp_establish, [ClientEP2, {127,0,0,1}, Port, []]),
	{ok, Assoc3} = rpc:call(AsNode, m3ua, sctp_establish, [ClientEP3, {127,0,0,1}, Port, []]),
	ok = rpc:call(AsNode, m3ua, asp_up, [ClientEP1, Assoc1]),
	ok = rpc:call(AsNode, m3ua, asp_up, [ClientEP2, Assoc2]),
	ok = rpc:call(AsNode, m3ua, asp_up, [ClientEP3, Assoc3]),
	F1  = fun() ->
		F2 = fun() ->
			case mnesia:read(m3ua_as, RK, read)  of
				[] ->
					not_found;
				[#m3ua_as{} = As] ->
					As
			end
		end,
		case mnesia:transaction(F2) of
			{atomic, As1} ->
				As1;
			{aboarted, Reason} ->
				Reason
		end
	end,
	FilterState = fun(IsAspState, Asps) ->
			F = fun(#m3ua_as_asp{state = AspState}) when AspState == IsAspState ->
					true;
				(_) ->
					false
			end,
			lists:filter(F, Asps)
	end,
	{ok, _RoutingContext1} = rpc:call(AsNode, m3ua, register, [ClientEP1, Assoc1, NA, Keys, Mode]),
	{ok, _RoutingContext2} = rpc:call(AsNode, m3ua, register, [ClientEP2, Assoc2, NA, Keys, Mode]),
	{ok, _RoutingContext3} = rpc:call(AsNode, m3ua, register, [ClientEP3, Assoc3, NA, Keys, Mode]),
	ok = rpc:call(AsNode, m3ua, asp_active, [ClientEP1, Assoc1]),
	ok = rpc:call(AsNode, m3ua, asp_active, [ClientEP2, Assoc2]),
	ok = rpc:call(AsNode, m3ua, asp_active, [ClientEP3, Assoc3]),
	#m3ua_as{state = active, asp = Asps1} = F1(),
	3 = length(FilterState(active, Asps1)),
	ok = rpc:call(AsNode, m3ua, asp_inactive, [ClientEP1, Assoc1]),
	#m3ua_as{state = inactive, asp = Asps2} = F1(),
	2 = length(FilterState(active, Asps2)).

as_side_state_changes_1() ->
	[{userdata, [{doc, "AS and ASP state changes with Traffic
			maintenance messages and Notification messages"}]}].

as_side_state_changes_1(_Config) ->
	MinAsps = 3,
	MaxAsps = 5,
	Mode = loadshare,
	NA = rand:uniform(10),
	DPC = rand:uniform(255),
	SIs = [rand:uniform(255) || _  <- lists:seq(1, 5)],
	OPCs = [rand:uniform(255) || _  <- lists:seq(1, 5)],
	Keys = m3ua:sort([{DPC, SIs, OPCs}]),
	RK = {NA, Keys, Mode},
	Port = rand:uniform(64511) + 1024,
	Path1 = filename:dirname(code:which(m3ua)),
	Path2 = filename:dirname(code:which(demo_sg)),
	ErlFlags = "-pa " ++ Path1 ++ " -pa " ++ Path2,
	{ok, Host} = inet:gethostname(),
	Node = "sg" ++ integer_to_list(erlang:unique_integer([positive])),
	{ok, SgNode} = slave:start_link(Host, Node, ErlFlags),
	{ok, _} = rpc:call(SgNode, m3ua_app, install, [[SgNode]]),
	ok = rpc:call(SgNode, application, start, [m3ua]),
	{ok, _ServerEP} = rpc:call(SgNode, m3ua, open, [Port,
		[{sctp_role, server}, {m3ua_role, sgp}], demo_sg]),
	{ok, _AS} = rpc:call(SgNode, m3ua, as_add, [undefined, NA, Keys, Mode, MinAsps, MaxAsps]),
	{ok, ClientEP1} = m3ua:open(demo_as),
	{ok, ClientEP2} = m3ua:open(demo_as),
	{ok, ClientEP3} = m3ua:open(demo_as),
	{ok, Assoc1} = m3ua:sctp_establish(ClientEP1, {127,0,0,1}, Port, []),
	{ok, Assoc2} = m3ua:sctp_establish(ClientEP2, {127,0,0,1}, Port, []),
	{ok, Assoc3} = m3ua:sctp_establish(ClientEP3, {127,0,0,1}, Port, []),
	ok = m3ua:asp_up(ClientEP1, Assoc1),
	ok = m3ua:asp_up(ClientEP2, Assoc2),
	ok = m3ua:asp_up(ClientEP3, Assoc3),
	F1  = fun() ->
		F2 = fun() ->
			case mnesia:read(m3ua_as, RK, read)  of
				[] ->
					not_found;
				[#m3ua_as{} = As] ->
					As
			end
		end,
		case mnesia:transaction(F2) of
			{atomic, As1} ->
				As1;
			{aboarted, Reason} ->
				Reason
		end
	end,
	FilterState = fun(IsAspState, Asps) ->
			F = fun(#m3ua_as_asp{state = AspState}) when AspState == IsAspState ->
					true;
				(_) ->
					false
			end,
			lists:filter(F, Asps)
	end,
	{ok, _RoutingContext1} = m3ua:register(ClientEP1, Assoc1, NA, Keys, Mode),
	{ok, _RoutingContext2} = m3ua:register(ClientEP2, Assoc2, NA, Keys, Mode),
	{ok, _RoutingContext3} = m3ua:register(ClientEP3, Assoc3, NA, Keys, Mode),
	ok = m3ua:asp_active(ClientEP1, Assoc1),
	ok = m3ua:asp_active(ClientEP2, Assoc2),
	ok = m3ua:asp_active(ClientEP3, Assoc3),
	receive after 250 -> ok end,
	#m3ua_as{state = active, asp = Asps1} = F1(),
	3 = length(FilterState(active, Asps1)),
	ok = m3ua:asp_inactive(ClientEP1, Assoc1),
	receive after 250 -> ok end,
	#m3ua_as{state = inactive, asp = Asps2} = F1(),
	2 = length(FilterState(active, Asps2)),
	ok = m3ua:asp_active(ClientEP1, Assoc1),
	receive after 250 -> ok end,
	#m3ua_as{state = active, asp = Asps3} = F1(),
	3 = length(FilterState(active, Asps3)).

as_side_state_changes_2() ->
	[{userdata, [{doc, "AS and ASP state changes with State
			Maintenance messages and Notification messages"}]}].

as_side_state_changes_2(_Config) ->
	MinAsps = 3,
	MaxAsps = 5,
	Mode = loadshare,
	NA = rand:uniform(10),
	DPC = rand:uniform(255),
	SIs = [rand:uniform(255) || _  <- lists:seq(1, 5)],
	OPCs = [rand:uniform(255) || _  <- lists:seq(1, 5)],
	Keys = m3ua:sort([{DPC, SIs, OPCs}]),
	RK = {NA, Keys, Mode},
	Port = rand:uniform(64511) + 1024,
	Path1 = filename:dirname(code:which(m3ua)),
	Path2 = filename:dirname(code:which(demo_sg)),
	ErlFlags = "-pa " ++ Path1 ++ " -pa " ++ Path2,
	{ok, Host} = inet:gethostname(),
	Node = "sg" ++ integer_to_list(erlang:unique_integer([positive])),
	{ok, SgNode} = slave:start_link(Host, Node, ErlFlags),
	{ok, _} = rpc:call(SgNode, m3ua_app, install, [[SgNode]]),
	ok = rpc:call(SgNode, application, start, [m3ua]),
	{ok, _ServerEP} = rpc:call(SgNode, m3ua, open, [Port,
		[{sctp_role, server}, {m3ua_role, sgp}], demo_sg]),
	{ok, _AS} = rpc:call(SgNode, m3ua, as_add, [undefined, NA, Keys, Mode, MinAsps, MaxAsps]),
	{ok, ClientEP1} = m3ua:open(demo_as),
	{ok, ClientEP2} = m3ua:open(demo_as),
	{ok, ClientEP3} = m3ua:open(demo_as),
	{ok, Assoc1} = m3ua:sctp_establish(ClientEP1, {127,0,0,1}, Port, []),
	{ok, Assoc2} = m3ua:sctp_establish(ClientEP2, {127,0,0,1}, Port, []),
	{ok, Assoc3} = m3ua:sctp_establish(ClientEP3, {127,0,0,1}, Port, []),
	ok = m3ua:asp_up(ClientEP1, Assoc1),
	ok = m3ua:asp_up(ClientEP2, Assoc2),
	ok = m3ua:asp_up(ClientEP3, Assoc3),
	F1  = fun() ->
		F2 = fun() ->
			case mnesia:read(m3ua_as, RK, read)  of
				[] ->
					not_found;
				[#m3ua_as{} = As] ->
					As
			end
		end,
		case mnesia:transaction(F2) of
			{atomic, As1} ->
				As1;
			{aboarted, Reason} ->
				Reason
		end
	end,
	FilterState = fun(IsAspState, Asps) ->
			F = fun(#m3ua_as_asp{state = AspState}) when AspState == IsAspState ->
					true;
				(_) ->
					false
			end,
			lists:filter(F, Asps)
	end,
	{ok, _RoutingContext1} = m3ua:register(ClientEP1, Assoc1, NA, Keys, Mode),
	{ok, _RoutingContext2} = m3ua:register(ClientEP2, Assoc2, NA, Keys, Mode),
	{ok, _RoutingContext3} = m3ua:register(ClientEP3, Assoc3, NA, Keys, Mode),
	ok = m3ua:asp_active(ClientEP1, Assoc1),
	ok = m3ua:asp_active(ClientEP2, Assoc2),
	ok = m3ua:asp_active(ClientEP3, Assoc3),
	receive after 500 -> ok end,
	ok = m3ua:asp_down(ClientEP1, Assoc1),
	receive after 500 -> ok end,
	#m3ua_as{state = inactive, asp = Asps1} = F1(),
	2 = length(FilterState(active, Asps1)),
	1 = length(FilterState(inactive, Asps1)),
	ok = m3ua:asp_down(ClientEP2, Assoc2),
	#m3ua_as{state = inactive, asp = Asps2} = F1(),
	1 = length(FilterState(active, Asps2)),
	2 = length(FilterState(inactive, Asps2)),
	ok = m3ua:asp_up(ClientEP2, Assoc2),
	#m3ua_as{state = inactive, asp = Asps3} = F1(),
	1 = length(FilterState(active, Asps3)),
	2 = length(FilterState(inactive, Asps3)),
	ok = m3ua:asp_active(ClientEP2, Assoc2),
	#m3ua_as{state = inactive, asp = Asps4} = F1(),
	2 = length(FilterState(active, Asps4)),
	1 = length(FilterState(inactive, Asps4)),
	ok = m3ua:asp_up(ClientEP1, Assoc1),
	#m3ua_as{state = inactive, asp = Asps5} = F1(),
	2 = length(FilterState(active, Asps5)),
	1 = length(FilterState(inactive, Asps5)),
	ok = m3ua:asp_active(ClientEP1, Assoc1),
	#m3ua_as{state = inactive, asp = Asps6} = F1(),
	3 = length(FilterState(active, Asps6)),
	0 = length(FilterState(inactive, Asps6)).

%%---------------------------------------------------------------------
%%  Internal functions
%%---------------------------------------------------------------------

<|MERGE_RESOLUTION|>--- conflicted
+++ resolved
@@ -128,15 +128,9 @@
 	[{userdata, [{doc, "Connect client SCTP endpoint to server."}]}].
 
 connect(_Config) ->
-<<<<<<< HEAD
-	Port = rand:uniform(66559) + 1024,
+	Port = rand:uniform(64511) + 1024,
 	{ok, _ServerEP} = m3ua:open(Port, [{sctp_role, server}], demo_sg),
 	{ok, ClientEP} = m3ua:open(demo_as),
-=======
-	Port = rand:uniform(64511) + 1024,
-	{ok, _ServerEP} = m3ua:open(Port, [{sctp_role, server}]),
-	{ok, ClientEP} = m3ua:open(),
->>>>>>> a5587794
 	{ok, Assoc} = m3ua:sctp_establish(ClientEP, {127,0,0,1}, Port, []),
 	true = is_integer(Assoc).
 
@@ -144,15 +138,9 @@
 	[{userdata, [{doc, "Release SCTP association."}]}].
 
 release(_Config) ->
-<<<<<<< HEAD
-	Port = rand:uniform(66559) + 1024,
+	Port = rand:uniform(64511) + 1024,
 	{ok, _ServerEP} = m3ua:open(Port, [{sctp_role, server}], demo_sg),
 	{ok, ClientEP} = m3ua:open(demo_as),
-=======
-	Port = rand:uniform(64511) + 1024,
-	{ok, _ServerEP} = m3ua:open(Port, [{sctp_role, server}]),
-	{ok, ClientEP} = m3ua:open(),
->>>>>>> a5587794
 	{ok, Assoc} = m3ua:sctp_establish(ClientEP, {127,0,0,1}, Port, []),
 	ok = m3ua:sctp_release(ClientEP, Assoc).
 
@@ -160,17 +148,10 @@
 	[{userdata, [{doc, "Bring Application Server Process (ASP) up."}]}].
 
 asp_up(_Config) ->
-<<<<<<< HEAD
-	Port = rand:uniform(66559) + 1024,
+	Port = rand:uniform(64511) + 1024,
 	{ok, _ServerEP} = m3ua:open(Port, [{sctp_role, server}, {m3ua_role, sgp}],
 			demo_sg),
 	{ok, ClientEP} = m3ua:open(demo_as),
-=======
-	Port = rand:uniform(64511) + 1024,
-	{ok, _ServerEP} = m3ua:open(Port, [{sctp_role, server}, {m3ua_role, sgp},
-			{callback, {demo_sg, self()}}]),
-	{ok, ClientEP} = m3ua:open(0, [{callback, {demo_as, self()}}]),
->>>>>>> a5587794
 	{ok, Assoc} = m3ua:sctp_establish(ClientEP, {127,0,0,1}, Port, []),
 	ok = m3ua:asp_up(ClientEP, Assoc).
 
@@ -178,17 +159,10 @@
 	[{userdata, [{doc, "Bring Application Server Process (ASP) down."}]}].
 
 asp_down(_Config) ->
-<<<<<<< HEAD
-	Port = rand:uniform(66559) + 1024,
+	Port = rand:uniform(64511) + 1024,
 	{ok, _ServerEP} = m3ua:open(Port, [{sctp_role, server}, {m3ua_role, sgp}],
 			demo_sg),
 	{ok, ClientEP} = m3ua:open(demo_as),
-=======
-	Port = rand:uniform(64511) + 1024,
-	{ok, _ServerEP} = m3ua:open(Port, [{sctp_role, server}, {m3ua_role, sgp},
-			{callback, {demo_sg, self()}}]),
-	{ok, ClientEP} = m3ua:open(0, [{callback, {demo_as, self()}}]),
->>>>>>> a5587794
 	{ok, Assoc} = m3ua:sctp_establish(ClientEP, {127,0,0,1}, Port, []),
 	ok = m3ua:asp_up(ClientEP, Assoc),
 	ok = m3ua:asp_down(ClientEP, Assoc).
@@ -211,15 +185,9 @@
 	[{userdata, [{doc, "Get SCTP option statistics for an association."}]}].
 
 getstat_assoc(_Config) ->
-<<<<<<< HEAD
-	Port = rand:uniform(66559) + 1024,
+	Port = rand:uniform(64511) + 1024,
 	{ok, ServerEP} = m3ua:open(Port, [{sctp_role, server}], demo_sg),
 	{ok, ClientEP} = m3ua:open(demo_as),
-=======
-	Port = rand:uniform(64511) + 1024,
-	{ok, ServerEP} = m3ua:open(Port, [{sctp_role, server}]),
-	{ok, ClientEP} = m3ua:open(),
->>>>>>> a5587794
 	{ok, Assoc} = m3ua:sctp_establish(ClientEP, {127,0,0,1}, Port, []),
 	{ok, OptionValues} = m3ua:getstat_association(ClientEP, Assoc),
 	F = fun({Option, Value}) when is_atom(Option), is_integer(Value) ->
@@ -235,17 +203,10 @@
 	[{userdata, [{doc, "Register a routing key."}]}].
 
 register(_Config) ->
-<<<<<<< HEAD
-	Port = rand:uniform(66559) + 1024,
+	Port = rand:uniform(64511) + 1024,
 	{ok, _ServerEP} = m3ua:open(Port, [{sctp_role, server}, {m3ua_role, sgp}],
 			demo_sg),
 	{ok, ClientEP} = m3ua:open(demo_as),
-=======
-	Port = rand:uniform(64511) + 1024,
-	{ok, _ServerEP} = m3ua:open(Port, [{sctp_role, server}, {m3ua_role, sgp},
-			{callback, {demo_sg, self()}}]),
-	{ok, ClientEP} = m3ua:open(0, [{callback, {demo_as, self()}}]),
->>>>>>> a5587794
 	{ok, Assoc} = m3ua:sctp_establish(ClientEP, {127,0,0,1}, Port, []),
 	ok = m3ua:asp_up(ClientEP, Assoc),
 	Keys = [{rand:uniform(16383), [7,8], []}],
@@ -257,17 +218,10 @@
 	[{userdata, [{doc, "Make Application Server Process (ASP) active."}]}].
 
 asp_active(_Config) ->
-<<<<<<< HEAD
-	Port = rand:uniform(66559) + 1024,
+	Port = rand:uniform(64511) + 1024,
 	{ok, _ServerEP} = m3ua:open(Port,
 			[{sctp_role, server}, {m3ua_role, sgp}], demo_sg),
 	{ok, ClientEP} = m3ua:open(demo_as),
-=======
-	Port = rand:uniform(64511) + 1024,
-	{ok, _ServerEP} = m3ua:open(Port, [{sctp_role, server}, {m3ua_role, sgp},
-			{callback, {demo_sg, self()}}]),
-	{ok, ClientEP} = m3ua:open(0, [{callback, {demo_as, self()}}]),
->>>>>>> a5587794
 	{ok, Assoc} = m3ua:sctp_establish(ClientEP, {127,0,0,1}, Port, []),
 	ok = m3ua:asp_up(ClientEP, Assoc),
 	Keys = [{rand:uniform(16383), [], []}],
@@ -279,17 +233,10 @@
 	[{userdata, [{doc, "Make ASP inactive to down state"}]}].
 
 asp_inactive_to_down(_Config) ->
-<<<<<<< HEAD
-	Port = rand:uniform(66559) + 1024,
+	Port = rand:uniform(64511) + 1024,
 	{ok, _ServerEP} = m3ua:open(Port,
 			[{sctp_role, server}, {m3ua_role, sgp}], demo_sg),
 	{ok, ClientEP} = m3ua:open(demo_as),
-=======
-	Port = rand:uniform(64511) + 1024,
-	{ok, _ServerEP} = m3ua:open(Port, [{sctp_role, server}, {m3ua_role, sgp},
-			{callback, {demo_sg, self()}}]),
-	{ok, ClientEP} = m3ua:open(0, [{callback, {demo_as, self()}}]),
->>>>>>> a5587794
 	{ok, Assoc} = m3ua:sctp_establish(ClientEP, {127,0,0,1}, Port, []),
 	ok = m3ua:asp_up(ClientEP, Assoc),
 	ok = m3ua:asp_down(ClientEP, Assoc).
@@ -298,17 +245,10 @@
 	[{userdata, [{doc, "Make ASP active to down state"}]}].
 
 asp_active_to_down(_Config) ->
-<<<<<<< HEAD
-	Port = rand:uniform(66559) + 1024,
+	Port = rand:uniform(64511) + 1024,
 	{ok, _ServerEP} = m3ua:open(Port,
 			[{sctp_role, server}, {m3ua_role, sgp}], demo_sg),
 	{ok, ClientEP} = m3ua:open(demo_as),
-=======
-	Port = rand:uniform(64511) + 1024,
-	{ok, _ServerEP} = m3ua:open(Port, [{sctp_role, server}, {m3ua_role, sgp},
-			{callback, {demo_sg, self()}}]),
-	{ok, ClientEP} = m3ua:open(0, [{callback, {demo_as, self()}}]),
->>>>>>> a5587794
 	{ok, Assoc} = m3ua:sctp_establish(ClientEP, {127,0,0,1}, Port, []),
 	ok = m3ua:asp_up(ClientEP, Assoc),
 	Keys = [{rand:uniform(16383), [], []}],
@@ -321,18 +261,11 @@
 	[{userdata, [{doc, "Make ASP active to inactive state"}]}].
 
 asp_active_to_inactive(_Config) ->
-<<<<<<< HEAD
-	Port = rand:uniform(66559) + 1024,
+	Port = rand:uniform(64511) + 1024,
 	{ok, _ServerEP} = m3ua:open(Port,
 			[{sctp_role, server}, {m3ua_role, sgp}],
 			demo_sg),
 	{ok, ClientEP} = m3ua:open(demo_as),
-=======
-	Port = rand:uniform(64511) + 1024,
-	{ok, _ServerEP} = m3ua:open(Port, [{sctp_role, server}, {m3ua_role, sgp},
-			{callback, {demo_sg, self()}}]),
-	{ok, ClientEP} = m3ua:open(0, [{callback, {demo_as, self()}}]),
->>>>>>> a5587794
 	{ok, Assoc} = m3ua:sctp_establish(ClientEP, {127,0,0,1}, Port, []),
 	ok = m3ua:asp_up(ClientEP, Assoc),
 	Keys = [{rand:uniform(16383), [], []}],
@@ -344,23 +277,16 @@
 get_sctp_status() ->
 	[{userdata, [{doc, "Get SCTP status of an association"}]}].
 get_sctp_status(_Config) ->
-<<<<<<< HEAD
-	Port = rand:uniform(66559) + 1024,
+	Port = rand:uniform(64511) + 1024,
 	{ok, _ServerEP} = m3ua:open(Port,
 			[{sctp_role, server}, {m3ua_role, sgp}], demo_sg),
 	{ok, ClientEP} = m3ua:open(demo_as),
-=======
-	Port = rand:uniform(64511) + 1024,
-	{ok, _ServerEP} = m3ua:open(Port, [{sctp_role, server}, {m3ua_role, sgp}]),
-	{ok, ClientEP} = m3ua:open(),
->>>>>>> a5587794
 	{ok, Assoc} = m3ua:sctp_establish(ClientEP, {127,0,0,1}, Port, []),
 	{ok, #sctp_status{assoc_id = AssocId}} = m3ua:sctp_status(ClientEP, Assoc).
 
 mtp_transfer() ->
 	[{userdata, [{doc, "Send MTP Transfer Message"}]}].
 mtp_transfer(_Config) ->
-<<<<<<< HEAD
 	Active = fun(ASP, _, _, _, Pid) ->
 		Pid ! {asp, active, ASP},
 		{ok, []}
@@ -375,10 +301,7 @@
 		{ok, []}
 	end,
 
-	Port = rand:uniform(66559) + 1024,
-=======
-	Port = rand:uniform(64511) + 1024,
->>>>>>> a5587794
+	Port = rand:uniform(64511) + 1024,
 	{ok, _ServerEP} = m3ua:open(Port,
 		[{sctp_role, server}, {m3ua_role, sgp}],
 		#m3ua_fsm_cb{transfer = SgpTransfer}),
@@ -410,15 +333,11 @@
 	[{userdata, [{doc, "Received M-ASP_UP indication"}]}].
 
 asp_up_indication(_Config) ->
-<<<<<<< HEAD
 	F = fun(_, _, _, _, Pid) ->
 		Pid ! {sgp, asp_up, indication},
 		{ok, []}
 	end,
-	Port = rand:uniform(66559) + 1024,
-=======
-	Port = rand:uniform(64511) + 1024,
->>>>>>> a5587794
+	Port = rand:uniform(64511) + 1024,
 	{ok, _ServerEP} = m3ua:open(Port,
 		[{sctp_role, server}, {m3ua_role, sgp}],
 		#m3ua_fsm_cb{asp_up = F, extra = [self()]}),
@@ -434,15 +353,11 @@
 	[{userdata, [{doc, "Received M-ASP_ACTIVE indication"}]}].
 
 asp_active_indication(_Config) ->
-<<<<<<< HEAD
 	F = fun(_, _, _, _, Pid) ->
 		Pid ! {sgp, asp_active, indication},
 		{ok, []}
 	end,
-	Port = rand:uniform(66559) + 1024,
-=======
-	Port = rand:uniform(64511) + 1024,
->>>>>>> a5587794
+	Port = rand:uniform(64511) + 1024,
 	{ok, _ServerEP} = m3ua:open(Port,
 		[{sctp_role, server}, {m3ua_role, sgp}],
 		#m3ua_fsm_cb{asp_active = F, extra = [self()]}),
@@ -462,15 +377,11 @@
 	[{userdata, [{doc, "Received M-ASP_INACTIVE indication"}]}].
 
 asp_inactive_indication(_Config) ->
-<<<<<<< HEAD
 	F = fun(_, _, _, _, Pid) ->
 		Pid ! {sgp, asp_inactive, indication},
 		{ok, []}
 	end,
-	Port = rand:uniform(66559) + 1024,
-=======
-	Port = rand:uniform(64511) + 1024,
->>>>>>> a5587794
+	Port = rand:uniform(64511) + 1024,
 	{ok, _ServerEP} = m3ua:open(Port,
 		[{sctp_role, server}, {m3ua_role, sgp}],
 		#m3ua_fsm_cb{asp_inactive = F, extra = [self()]}),
@@ -491,15 +402,11 @@
 	[{userdata, [{doc, "Received M-ASP_DOWN indication"}]}].
 
 asp_down_indication(_Config) ->
-<<<<<<< HEAD
 	F = fun(_, _, _, _, Pid) ->
 		Pid ! {sgp, asp_down, indication},
 		{ok, []}
 	end,
-	Port = rand:uniform(66559) + 1024,
-=======
-	Port = rand:uniform(64511) + 1024,
->>>>>>> a5587794
+	Port = rand:uniform(64511) + 1024,
 	{ok, _ServerEP} = m3ua:open(Port,
 		[{sctp_role, server}, {m3ua_role, sgp}],
 		#m3ua_fsm_cb{asp_down = F, extra = [self()]}),
